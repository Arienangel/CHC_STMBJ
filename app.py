import atexit
import gc
import json
import logging
import multiprocessing
import os
import sys
import threading
import time
import tkinter as tk
import tkinter.filedialog
import tkinter.messagebox
from queue import Queue
from tkinter import ttk
from typing import Literal

import matplotlib.pyplot as plt
import numpy as np
import pandas as pd
from matplotlib.backends.backend_tkagg import (FigureCanvasTkAgg, NavigationToolbar2Tk)

from CHClab import IVscan, STM_bj


class Queue_Item:

    def __init__(self, func, *args, **kwargs) -> None:
        self.func = func
        self.args = args
        self.kwargs = kwargs

    def run(self):
        self.func(*self.args, **self.kwargs)


class Main:

    def __init__(self) -> None:
        self.window = root
        self.window.title('STM histogram')
        self.window.protocol("WM_DELETE_WINDOW", sys.exit)
        self.window.resizable(False, False)
        frame = tk.Frame(self.window)
        frame.grid(row=0, column=0, sticky='nw')
        tk.Label(frame, text='Experiment: ').pack(side='left')
        self.option = tk.StringVar(self.window, value='Select')
        tk.OptionMenu(frame, self.option, *['STM bj', 'IV scan'], command=self.new_tab).pack(side='left')
<<<<<<< HEAD
        self.CPU_threads = tk.IntVar(value=1)
        self.always_on_top = tk.BooleanVar(value=False)
=======
        self.CPU_threads = tk.IntVar(self.window, value=multiprocessing.cpu_count())
        self.always_on_top = tk.BooleanVar(self.window, value=False)
>>>>>>> ea26b2ff
        tk.Label(frame, text='CPU threads: ').pack(side='left')
        tk.Entry(frame, textvariable=self.CPU_threads, width=10, justify='center').pack(side='left')
        tk.Checkbutton(frame, variable=self.always_on_top, text="Always on top", command=self.on_top).pack(side='left')
        self.tabcontrol = ttk.Notebook(self.window)
        self.tabcontrol.grid(row=1, columnspan=2, sticky='nw')
        tk.Button(self.window, text='Log', command=handler.show).grid(row=0, column=1, sticky='ne')
        tk.Button(self.window, text='❌', fg='red', command=self.close_tab).grid(row=0, column=2, padx=10, sticky='ne')
        self.window.bind("<Control-t>", lambda *args: self.new_tab(self.option.get()))
        self.window.bind("<Control-w>", self.close_tab)
        self.rename_text = tk.StringVar(self.tabcontrol)
        self.rename_entry = tk.Entry(self.tabcontrol, textvariable=self.rename_text, bg='grey')
        self.tabcontrol.bind("<Button-3>", self.tab_rename_start)
        self.window.bind("<F2>", self.tab_rename_start)
        self.rename_entry.bind("<Return>", self.tab_rename_stop)
        self.rename_entry.bind("<Escape>", self.tab_rename_cancel)

    def new_tab(self, name: str):
        if name == 'STM bj':
            tab = ttk.Frame(self.tabcontrol)
            self.tabcontrol.add(tab, text=name)
            self.tabcontrol.select(tab)
            tab.gui_object = STM_bj_GUI(tab)
        elif name == 'IV scan':
            tab = ttk.Frame(self.tabcontrol)
            self.tabcontrol.add(tab, text=name)
            self.tabcontrol.select(tab)
            tab.gui_object = IVscan_GUI(tab)

    def tab_rename_start(self, *args):
        try:
            self.tabcontrol.index('current')
        except:
            return
        self.rename_entry.place(width=100, height=20, x=0, y=0, anchor="nw")
        self.rename_text.set(self.tabcontrol.tab(self.tabcontrol.index('current'))['text'])
        self.rename_entry.focus_set()
        self.rename_entry.grab_set()

    def tab_rename_stop(self, *args):
        self.tabcontrol.tab(self.tabcontrol.index('current'), text=self.rename_entry.get())
        self.rename_entry.place_forget()
        self.rename_entry.grab_release()

    def tab_rename_cancel(self, *args):
        self.rename_entry.delete(0, "end")
        self.rename_entry.place_forget()
        self.rename_entry.grab_release()

    def close_tab(self, *args):
        try:
            tab = self.tabcontrol.nametowidget(self.tabcontrol.select())
            tab.gui_object.cleanup('all')
            tab.destroy()
            del tab.gui_object
            self.window.update_idletasks()
            gc.collect()
        except:
            return

    def on_top(self):
        self.window.attributes('-topmost', self.always_on_top.get())
        self.window.update_idletasks()


def _set_directory(var: tk.StringVar, value: str):
    if value == '""' or value == '': return
    else: var.set(value)


class STM_bj_GUI:

    def __init__(self, root: tk.Frame) -> None:
        self.window = root
        self.export_prompt = STM_bj_export_prompt(self)
        # config frame
        self.frame_config = tk.Frame(self.window)
        self.frame_config.pack(side='top', anchor='w')
        # row 0
        self.directory_path = tk.StringVar(self.window)
        tk.Label(self.frame_config, text='Path: ').grid(row=0, column=0)
        tk.Entry(self.frame_config, textvariable=self.directory_path, width=80).grid(row=0, column=1, columnspan=5)
        tk.Button(self.frame_config, text="Files", bg='#ffe9a2', command=lambda: _set_directory(self.directory_path, json.dumps(tkinter.filedialog.askopenfilenames(), ensure_ascii=False))).grid(row=0, column=6)
        tk.Button(self.frame_config, text="Folder", bg='#ffe9a2', command=lambda: _set_directory(self.directory_path, tkinter.filedialog.askdirectory())).grid(row=0, column=7, padx=5)
        # row 1
        self.extract_length = tk.IntVar(self.window, value=2000)
        self.upper = tk.DoubleVar(self.window, value=3.2)
        self.lower = tk.DoubleVar(self.window, value=1e-6)
        self.is_raw = tk.StringVar(self.window, value='raw')
        self.directory_recursive = tk.BooleanVar(self.window, value=False)
        tk.Label(self.frame_config, text='Length: ').grid(row=1, column=0)
        tk.Entry(self.frame_config, textvariable=self.extract_length, justify='center').grid(row=1, column=1)
        tk.Label(self.frame_config, text='G upper: ').grid(row=1, column=2)
        tk.Entry(self.frame_config, textvariable=self.upper, justify='center').grid(row=1, column=3)
        tk.Label(self.frame_config, text='G lower: ').grid(row=1, column=4)
        tk.Entry(self.frame_config, textvariable=self.lower, justify='center').grid(row=1, column=5)
        tk.OptionMenu(self.frame_config, self.is_raw, *['raw', 'cut']).grid(row=1, column=6)
        tk.Checkbutton(self.frame_config, variable=self.directory_recursive, text="Recursive").grid(row=1, column=7, sticky='w')
        # row 2
        self.zero_point = tk.DoubleVar(self.window, value=0.5)
        self.points_per_nm = tk.DoubleVar(self.window, value=800)
        self.direction = tk.StringVar(self.window, value='pull')
        tk.Label(self.frame_config, text='X=0@G= ').grid(row=2, column=0)
        tk.Entry(self.frame_config, textvariable=self.zero_point, justify='center').grid(row=2, column=1)
        tk.Label(self.frame_config, text='Points/nm: ').grid(row=2, column=2)
        tk.Entry(self.frame_config, textvariable=self.points_per_nm, justify='center').grid(row=2, column=3)
        tk.Label(self.frame_config, text='Direction: ').grid(row=2, column=4)
        tk.OptionMenu(self.frame_config, self.direction, *['pull', 'crash', 'both']).grid(row=2, column=5)
        # row 3
        self.G_min = tk.DoubleVar(self.window, value=0.00001)
        self.G_max = tk.DoubleVar(self.window, value=3.16)
        self.G_bins = tk.IntVar(self.window, value=550)
        self.G_scale = tk.StringVar(self.window, value='log')
        tk.Label(self.frame_config, text='G min: ').grid(row=3, column=0)
        tk.Entry(self.frame_config, textvariable=self.G_min, justify='center').grid(row=3, column=1)
        tk.Label(self.frame_config, text='G max: ').grid(row=3, column=2)
        tk.Entry(self.frame_config, textvariable=self.G_max, justify='center').grid(row=3, column=3)
        tk.Label(self.frame_config, text='G #bins: ').grid(row=3, column=4)
        tk.Entry(self.frame_config, textvariable=self.G_bins, justify='center').grid(row=3, column=5)
        tk.Label(self.frame_config, text='G scale: ').grid(row=3, column=6)
        tk.OptionMenu(self.frame_config, self.G_scale, *['log', 'linear']).grid(row=3, column=7)
        # row 4
        self.X_min = tk.DoubleVar(self.window, value=-0.4)
        self.X_max = tk.DoubleVar(self.window, value=0.6)
        self.X_bins = tk.IntVar(self.window, value=1000)
        self.X_scale = tk.StringVar(self.window, value='linear')
        tk.Label(self.frame_config, text='X min: ').grid(row=4, column=0)
        tk.Entry(self.frame_config, textvariable=self.X_min, justify='center').grid(row=4, column=1)
        tk.Label(self.frame_config, text='X max: ').grid(row=4, column=2)
        tk.Entry(self.frame_config, textvariable=self.X_max, justify='center').grid(row=4, column=3)
        tk.Label(self.frame_config, text='X #bins: ').grid(row=4, column=4)
        tk.Entry(self.frame_config, textvariable=self.X_bins, justify='center').grid(row=4, column=5)
        tk.Label(self.frame_config, text='X scale: ').grid(row=4, column=6)
        tk.OptionMenu(self.frame_config, self.X_scale, *['log', 'linear']).grid(row=4, column=7)
        # row 5
        self.t_min = tk.DoubleVar(self.window, value=0)
        self.t_max = tk.DoubleVar(self.window, value=3600)
        self.t_bin_size = tk.IntVar(self.window, value=30)
        self.t_scale = tk.StringVar(self.window, value='linear')
        tk.Label(self.frame_config, text='t min: ').grid(row=5, column=0)
        tk.Entry(self.frame_config, textvariable=self.t_min, justify='center').grid(row=5, column=1)
        tk.Label(self.frame_config, text='t max: ').grid(row=5, column=2)
        tk.Entry(self.frame_config, textvariable=self.t_max, justify='center').grid(row=5, column=3)
        tk.Label(self.frame_config, text='t bin size: ').grid(row=5, column=4)
        tk.Entry(self.frame_config, textvariable=self.t_bin_size, justify='center').grid(row=5, column=5)
        tk.Label(self.frame_config, text='t scale: ').grid(row=5, column=6)
        tk.OptionMenu(self.frame_config, self.t_scale, *['log', 'linear']).grid(row=5, column=7)
        # row 6
        tk.Label(self.frame_config, text='Colorbar: ').grid(row=6, column=0)
        self.colorbar_conf = tk.Text(self.frame_config, height=3, wrap='none', undo=True, maxundo=-1)
        self.colorbar_conf.bind('<<Modified>>', self.colorbar_apply)
        self.colorbar_conf.grid(row=6, column=1, columnspan=5, sticky='w')
        self.colorbar_conf.insert('0.0', '{"red":  [[0,1,1],[0.05,0,0],[0.1,0,0],[0.15,1,1],[0.3,1,1],[1,1,1]],\n "green":[[0,1,1],[0.05,0,0],[0.1,1,1],[0.15,1,1],[0.3,0,0],[1,0,0]],\n "blue": [[0,1,1],[0.05,1,1],[0.1,0,0],[0.15,0,0],[0.3,0,0],[1,1,1]]}')
        self.run_button = tk.Button(self.frame_config, text='Run', bg='lime', command=self.run)
        self.run_button.grid(row=6, column=6, padx=10)
        self.is_run = False
        try:
            import yaml
            tk.Button(self.frame_config, text='Import', command=self.import_setting).grid(row=6, column=7)
        except ImportError:
            logger.warning('Module PyYAML was not found. Import/export settings can not be used.')
        tk.Button(self.frame_config, text='Export', command=self.export_prompt.show).grid(row=6, column=8)
        # is_plot frame
        self.frame_is_plot = tk.Frame(self.window)
        self.frame_is_plot.pack(side='top', anchor='w')
        self.plot_hist_G = tk.BooleanVar(self.window, value=True)
        self.plot_hist_GS = tk.BooleanVar(self.window, value=True)
        self.plot_hist_Gt = tk.BooleanVar(self.window, value=False)
        self.plot_2DCH = tk.BooleanVar(self.window, value=False)
        tk.Label(self.frame_is_plot, text='Plot: ').pack(side='left')
        tk.Checkbutton(self.frame_is_plot, text='Histogram G', variable=self.plot_hist_G).pack(side='left')
        tk.Checkbutton(self.frame_is_plot, text='Histogram GS', variable=self.plot_hist_GS).pack(side='left')
        tk.Checkbutton(self.frame_is_plot, text='Histogram Gt', variable=self.plot_hist_Gt).pack(side='left')
        tk.Checkbutton(self.frame_is_plot, text='Cross-correlation', variable=self.plot_2DCH).pack(side='left')
        # figure frame
        self.frame_figure = tk.Frame(self.window)
        self.frame_figure.pack(side='top', anchor='w')
        self.frame_figure.columnconfigure([0, 5, 10, 15], weight=1)
        self.frame_figure.rowconfigure([0], weight=1)
        # status frame
        self.frame_status = tk.Frame(self.window)
        self.frame_status.pack(side='bottom', anchor='w')
        tk.Label(self.frame_status, text='#Traces: ').pack(side='left')
        self.status_traces = tk.Label(self.frame_status, text=0)
        self.status_traces.pack(side='left')
        tk.Label(self.frame_status, text='File: ', padx=20).pack(side='left')
        self.status_last_file = tk.Label(self.frame_status, text='Waiting')
        self.status_last_file.pack(side='left')
        self.queue = Queue()
        self.updatetk()

    def colorbar_apply(self, *args):
        try:
            colorbar_conf = self.colorbar_conf.get('0.0', 'end')
            if colorbar_conf != "\n":
                cmap = json.loads(colorbar_conf)
                if self.run_config['plot_hist_GS']:
                    self.hist_GS.set_cmap(cmap=cmap)
                    self.canvas_GS.draw_idle()
                if self.run_config['plot_hist_Gt']:
                    self.hist_Gt.set_cmap(cmap=cmap)
                    self.canvas_Gt.draw_idle()
        except Exception as E:
            return
        finally:
            self.colorbar_conf.edit_modified(False)

    def run(self):
<<<<<<< HEAD
        if self.is_run == False:
            self.run_config = {
                "length": self.extract_length.get(),
                "upper": self.upper.get(),
                "lower": self.lower.get(),
                "method": self.direction.get(),
                "zero_point": self.zero_point.get(),
                "x_conversion": self.points_per_nm.get(),
                'G_scale': self.G_scale.get(),
                'X_scale': self.X_scale.get(),
                't_scale': self.t_scale.get(),
                'recursive': self.directory_recursive.get(),
                'data_type': self.is_raw.get(),
                'plot_hist_G': self.plot_hist_G.get(),
                'plot_hist_GS': self.plot_hist_GS.get(),
                'plot_hist_Gt': self.plot_hist_Gt.get(),
                'plot_2DCH': self.plot_2DCH.get()
            }
            path = self.directory_path.get()
            if not os.path.isdir(path):
                try:
                    path = json.loads(path)
                except Exception as E:
                    tkinter.messagebox.showerror('Error', 'Invalid directory')
                    return
            for item in self.frame_figures.winfo_children():
                item.destroy()
            gc.collect()
            self.G = np.empty((0, self.run_config['length']))
            # hist G
            if self.run_config['plot_hist_G']:
                self.hist_G = STM_bj.Hist_G([self.G_min.get(), self.G_max.get()], self.G_bins.get(), self.G_scale.get())
                self.canvas_G = FigureCanvasTkAgg(self.hist_G.fig, self.frame_figures)
                self.canvas_G.get_tk_widget().grid(row=0, column=0, columnspan=5, pady=10)
                self.navtool_G = NavigationToolbar2Tk(self.canvas_G, self.frame_figures, pack_toolbar=False)
                self.navtool_G.grid(row=1, column=0, columnspan=4, sticky='w')
                self.autoscale_G = tk.BooleanVar(value=True)
                tk.Checkbutton(self.frame_figures, variable=self.autoscale_G, text="Autoscale").grid(row=1, column=4, sticky='w')
                self.canvas_G.draw()
            # hist GS
            if self.run_config['plot_hist_GS']:
                self.hist_GS = STM_bj.Hist_GS([self.X_min.get(), self.X_max.get()], [self.G_min.get(), self.G_max.get()], self.X_bins.get(), self.G_bins.get(), self.X_scale.get(), self.G_scale.get(), self.zero_point.get(), self.points_per_nm.get())
                self.canvas_GS = FigureCanvasTkAgg(self.hist_GS.fig, self.frame_figures)
                self.canvas_GS.get_tk_widget().grid(row=0, column=5, columnspan=5, pady=10)
                self.navtool_GS = NavigationToolbar2Tk(self.canvas_GS, self.frame_figures, pack_toolbar=False)
                self.navtool_GS.grid(row=1, column=5, columnspan=4, sticky='w')
                self.canvas_GS.draw()
            # hist Gt
            if (self.is_raw.get() == 'raw') & self.run_config['plot_hist_Gt']:
                self.hist_Gt = STM_bj.Hist_Gt([self.t_min.get(), self.t_max.get()], [self.G_min.get(), self.G_max.get()], self.t_bin_size.get(), self.G_bins.get(), self.t_scale.get(), self.G_scale.get())
                self.canvas_Gt = FigureCanvasTkAgg(self.hist_Gt.fig, self.frame_figures)
                self.canvas_Gt.get_tk_widget().grid(row=0, column=10, columnspan=5, pady=10)
                self.navtool_Gt = NavigationToolbar2Tk(self.canvas_Gt, self.frame_figures, pack_toolbar=False)
                self.navtool_Gt.grid(row=1, column=10, columnspan=4, sticky='w')
                self.canvas_Gt.draw()
            # hist 2DCH
            if self.run_config['plot_2DCH']:
                self.hist_2DCH = STM_bj.Hist_Correlation([self.G_min.get(), self.G_max.get()], self.G_bins.get(), self.G_scale.get())
                self.canvas_2DCH = FigureCanvasTkAgg(self.hist_2DCH.fig, self.frame_figures)
                self.canvas_2DCH.get_tk_widget().grid(row=0, column=15, columnspan=5, pady=10)
                self.navtool_2DCH = NavigationToolbar2Tk(self.canvas_2DCH, self.frame_figures, pack_toolbar=False)
                self.navtool_2DCH.grid(row=1, column=15, columnspan=4, sticky='w')
                self.canvas_2DCH.draw()
            self.colorbar_apply()
            self.window.update_idletasks()
            self.status_traces.config(text=0)
            self.time_init = None
            threading.Thread(target=self.add_data, args=(path, )).start()
            if isinstance(path, list): return
            self.observer = Observer()
            self.observer.schedule(self, path=path, recursive=self.run_config['recursive'])
            self.observer.start()
            logger.info(f'Start observer: {path}')
            atexit.register(self.observer.stop)
            self.run_button.config(text='Stop', bg='red')
            self.is_run = True
        else:
            self.run_button.config(text='Run', bg='lime')
            self.is_run = False
            threading.Thread(target=self.observer.stop).start()
            logger.info(f'Stop observer')
            gc.collect()
=======
        match self.is_run:
            case False:
                self.cleanup('partial')
                self.run_config = {
                    "length": self.extract_length.get(),
                    "upper": self.upper.get(),
                    "lower": self.lower.get(),
                    "method": self.direction.get(),
                    "zero_point": self.zero_point.get(),
                    "x_conversion": self.points_per_nm.get(),
                    'G_scale': self.G_scale.get(),
                    'X_scale': self.X_scale.get(),
                    't_scale': self.t_scale.get(),
                    'recursive': self.directory_recursive.get(),
                    'data_type': self.is_raw.get(),
                    'plot_hist_G': self.plot_hist_G.get(),
                    'plot_hist_GS': self.plot_hist_GS.get(),
                    'plot_hist_Gt': self.plot_hist_Gt.get(),
                    'plot_2DCH': self.plot_2DCH.get()
                }
                path = self.directory_path.get()
                if not os.path.isdir(path):
                    try:
                        path = json.loads(path)
                    except Exception as E:
                        tkinter.messagebox.showerror('Error', 'Invalid directory')
                        return
                for item in self.frame_figure.winfo_children():
                    item.destroy()
                gc.collect()
                self.G = np.empty((0, self.run_config['length']))
                self.X = np.empty((0, self.run_config['length']))
                # hist G
                if self.run_config['plot_hist_G']:
                    self.hist_G = STM_bj.Hist_G([self.G_min.get(), self.G_max.get()], self.G_bins.get(), self.G_scale.get())
                    self.canvas_G = FigureCanvasTkAgg(self.hist_G.fig, self.frame_figure)
                    self.canvas_G.get_tk_widget().grid(row=0, column=0, columnspan=5, pady=10)
                    self.navtool_G = NavigationToolbar2Tk(self.canvas_G, self.frame_figure, pack_toolbar=False)
                    self.navtool_G.grid(row=1, column=0, columnspan=4, sticky='w')
                    self.autoscale_G = tk.BooleanVar(self.window, value=True)
                    tk.Checkbutton(self.frame_figure, variable=self.autoscale_G, text="Autoscale").grid(row=2, column=0, sticky='w')
                    self.canvas_G.draw_idle()
                # hist GS
                if self.run_config['plot_hist_GS']:
                    self.hist_GS = STM_bj.Hist_GS([self.X_min.get(), self.X_max.get()], [self.G_min.get(), self.G_max.get()], self.X_bins.get(), self.G_bins.get(), self.X_scale.get(), self.G_scale.get(), self.zero_point.get(), self.points_per_nm.get())
                    self.canvas_GS = FigureCanvasTkAgg(self.hist_GS.fig, self.frame_figure)
                    self.canvas_GS.get_tk_widget().grid(row=0, column=5, columnspan=5, pady=10)
                    self.navtool_GS = NavigationToolbar2Tk(self.canvas_GS, self.frame_figure, pack_toolbar=False)
                    self.navtool_GS.grid(row=1, column=5, columnspan=4, sticky='w')
                    self.canvas_GS.draw_idle()
                # hist Gt
                if (self.is_raw.get() == 'raw') & self.run_config['plot_hist_Gt']:
                    self.hist_Gt = STM_bj.Hist_Gt([self.t_min.get(), self.t_max.get()], [self.G_min.get(), self.G_max.get()], self.t_bin_size.get(), self.G_bins.get(), self.t_scale.get(), self.G_scale.get())
                    self.canvas_Gt = FigureCanvasTkAgg(self.hist_Gt.fig, self.frame_figure)
                    self.canvas_Gt.get_tk_widget().grid(row=0, column=10, columnspan=5, pady=10)
                    self.navtool_Gt = NavigationToolbar2Tk(self.canvas_Gt, self.frame_figure, pack_toolbar=False)
                    self.navtool_Gt.grid(row=1, column=10, columnspan=4, sticky='w')
                    self.canvas_Gt.draw_idle()
                # hist 2DCH
                if self.run_config['plot_2DCH']:
                    self.hist_2DCH = STM_bj.Hist_Correlation([self.G_min.get(), self.G_max.get()], self.G_bins.get(), self.G_scale.get())
                    self.canvas_2DCH = FigureCanvasTkAgg(self.hist_2DCH.fig, self.frame_figure)
                    self.canvas_2DCH.get_tk_widget().grid(row=0, column=15, columnspan=5, pady=10)
                    self.navtool_2DCH = NavigationToolbar2Tk(self.canvas_2DCH, self.frame_figure, pack_toolbar=False)
                    self.navtool_2DCH.grid(row=1, column=15, columnspan=4, sticky='w')
                    self.canvas_2DCH.draw_idle()
                # Trace GS
                if self.run_config['plot_hist_GS']:

                    def show_trace_GS(action: Literal['next', 'prev', 'show', 'clear']):
                        trace = self.current_trace_GS.get()
                        if action == 'show':
                            if self.plot_trace_GS.get():
                                if -self.G.shape[0] <= trace < self.G.shape[0]:
                                    if self.current_lines_GS: self.current_lines_GS.set_data(self.X[trace], self.G[trace])
                                    else: self.current_lines_GS = self.hist_GS.ax.plot(self.X[trace], self.G[trace], color='k')[0]
                                    self.canvas_GS.draw_idle()
                        elif action == 'next':
                            if -self.G.shape[0] <= trace + 1 < self.G.shape[0]:
                                self.current_trace_GS.set(trace + 1)
                        elif action == 'prev':
                            if -self.G.shape[0] <= trace - 1 < self.G.shape[0]:
                                self.current_trace_GS.set(trace - 1)
                        elif action == 'clear':
                            if self.current_lines_GS:
                                self.current_lines_GS.remove()
                                self.current_lines_GS = None
                                self.canvas_GS.draw_idle()

                    self.plot_trace_GS = tk.BooleanVar(self.window, value=False)
                    self.current_trace_GS = tk.IntVar(self.window, value=-1)
                    self.current_lines_GS = None
                    frame_trace_GS = tk.Frame(self.frame_figure)
                    frame_trace_GS.grid(row=2, column=5, sticky='w')
                    tk.Checkbutton(frame_trace_GS, text="Trace: ", variable=self.plot_trace_GS).pack(side='left', anchor='w')
                    tk.Button(frame_trace_GS, text='<', command=lambda: show_trace_GS('prev')).pack(side='left', anchor='w')
                    current_trace_GS_entry = tk.Entry(frame_trace_GS, textvariable=self.current_trace_GS, justify='center', width=8)
                    current_trace_GS_entry.pack(side='left', anchor='w')
                    tk.Button(frame_trace_GS, text='>', command=lambda: show_trace_GS('next')).pack(side='left', anchor='w')
                    current_trace_GS_entry.bind("<Down>", lambda *args: show_trace_GS('prev'))
                    current_trace_GS_entry.bind("<Up>", lambda *args: show_trace_GS('next'))
                    self.plot_trace_GS.trace_add('write', lambda *args: show_trace_GS('show' if self.plot_trace_GS.get() else 'clear'))
                    self.current_trace_GS.trace_add('write', lambda *args: show_trace_GS('show'))
                self.colorbar_apply()
                self.status_traces.config(text=0)
                self.window.update_idletasks()
                self._lock = threading.Lock()
                self._lock.acquire()
                threading.Thread(target=self.add_data, args=(path, )).start()
                if isinstance(path, list): return
                try:
                    from watchdog.observers import Observer
                    self.observer = Observer()
                    self.observer.schedule(self.FileHandler(self), path=path, recursive=self.run_config['recursive'])
                    self.observer.start()
                    logger.info(f'Start observer: {path}')
                    atexit.register(self.observer.stop)
                    self.run_button.config(text='Stop', bg='red')
                    self.is_run = True
                except ImportError:
                    logger.warning('Module watchdog was not found. Data can not be updated in realtime.')
            case True:
                self.run_button.config(text='Run', bg='lime')
                self.is_run = False
                threading.Thread(target=self.observer.stop).start()
                logger.info(f'Stop observer')
                gc.collect()
>>>>>>> ea26b2ff

    try:
        from watchdog.events import FileSystemEventHandler

        class FileHandler(FileSystemEventHandler):

            def __init__(self, GUI) -> None:
                self.GUI = GUI

            def on_created(self, event):
                from watchdog.events import FileCreatedEvent
                if isinstance(event, FileCreatedEvent):
                    if (event.src_path.endswith('.txt')):
                        try:
                            with self.GUI._lock:
                                if os.path.getsize(event.src_path) == 0:
                                    time.sleep(0.5)
                                    if os.path.getsize(event.src_path) == 0: raise RuntimeWarning('Empty file')
                            self.GUI.add_data(event.src_path)
                        except Exception as E:
                            logger.warning(f'Add data failed: {event.src_path}: {type(E).__name__}: {E.args}')
    except ImportError:
        pass

    def add_data(self, path):
        if isinstance(path, str):
            self.queue.put(Queue_Item(self.status_last_file.config, text=path, bg='yellow'))
            if os.path.isdir(path):
                if not os.listdir(path):  # empty directory
                    self.queue.put(Queue_Item(self.status_last_file.config, bg='lime'))
                    self._lock.release()
                    return
        else:
            self.queue.put(Queue_Item(self.status_last_file.config, text=f"{len(path)} files" if len(path) > 1 else path[0], bg='yellow'))
        try:
            logger.debug(f'Add data: {path}')
<<<<<<< HEAD
            if self.run_config['data_type'] == 'raw':
                df = STM_bj.load_data_with_metadata(path, **self.run_config, max_workers=GUI.CPU_threads.get())
                df['extracted'] = df['data'].apply(lambda g: STM_bj.extract_data(g, **self.run_config))
                extracted = np.concatenate(df['extracted'].values)
                time = np.repeat(df['time'].values, df['extracted'].apply(lambda g: g.shape[0]).values)
                if not self.time_init: self.time_init = time.min()
                time = time - self.time_init
            elif self.run_config['data_type'] == 'cut':
                df = STM_bj.load_data_with_metadata(path, **self.run_config, max_workers=GUI.CPU_threads.get())['data']
                length = df.apply(lambda x: x.shape[-1])
                max_length = max(*length, self.run_config['length'])
                df[length < max_length] = df[length < max_length].apply(lambda x: np.pad(x, (0, max_length - x.shape[-1]), 'constant', constant_values=0))
                extracted = np.stack(df)
                self.G = np.empty((0, max_length))
=======
            match self.run_config['data_type']:
                case 'raw':
                    df = STM_bj.load_data_with_metadata(path, **self.run_config, max_workers=GUI.CPU_threads.get())
                    df['extracted'] = df['data'].apply(lambda g: STM_bj.extract_data(g, **self.run_config))
                    G = np.concatenate(df['extracted'].values)
                    time = np.repeat(df['time'].values, df['extracted'].apply(lambda g: g.shape[0]).values)
                    if not hasattr(self, 'time_init'):
                        self.time_init = time.min()
                        if self._lock.locked(): self._lock.release()
                case 'cut':
                    df = STM_bj.load_data_with_metadata(path, **self.run_config, max_workers=GUI.CPU_threads.get())['data']
                    length = df.apply(lambda x: x.shape[-1])
                    max_length = max(*length, self.run_config['length'])
                    df[length < max_length] = df[length < max_length].apply(lambda x: np.pad(x, (0, max_length - x.shape[-1]), 'constant', constant_values=0))
                    G = np.stack(df)
                    self.G = np.empty((0, max_length))
                    self.X = np.empty((0, max_length))
>>>>>>> ea26b2ff
        except Exception as E:
            logger.warning(f'Failed to extract files: {path}: {type(E).__name__}: {E.args}')
            self.queue.put(Queue_Item(self.status_last_file.config, bg='red'))
            return
        if G.size > 0:
            X = STM_bj.get_displacement(G, self.run_config['zero_point'], self.run_config['x_conversion'])
            self.G = np.vstack([self.G, G])
            self.X = np.vstack([self.X, X])
            if self.run_config['plot_hist_G']:
                self.hist_G.add_data(G, set_ylim=self.autoscale_G.get())
                self.queue.put(Queue_Item(self.canvas_G.draw_idle))
            if self.run_config['plot_hist_GS']:
                self.hist_GS.add_data(G, X)
                if self.current_trace_GS.get() < 0: self.queue.put(Queue_Item(self.current_trace_GS.set, self.current_trace_GS.get()))
                self.queue.put(Queue_Item(self.canvas_GS.draw_idle))
            if self.run_config['plot_hist_Gt'] and hasattr(self, 'time_init'):
                self.hist_Gt.add_data(G, time - self.time_init)
                self.queue.put(Queue_Item(self.canvas_Gt.draw_idle))
            if self.run_config['plot_2DCH']:
                self.hist_2DCH.add_data(G)
                self.queue.put(Queue_Item(self.canvas_2DCH.draw_idle))
            self.queue.put(Queue_Item(self.status_traces.config, text=self.G.shape[0]))
        self.queue.put(Queue_Item(self.status_last_file.config, bg='lime'))

    def import_setting(self):
        import yaml
        path = tkinter.filedialog.askopenfilename(filetypes=[('YAML', '*.yaml'), ('All Files', '*.*')])
        if not path: return
        with open(path, mode='r', encoding='utf-8') as f:
            data = yaml.load(f.read(), yaml.SafeLoader)['STM-bj']
        settings = {
            'Data type': self.is_raw,
            'Recursive': self.directory_recursive,
            'Length': self.extract_length,
            'G upper': self.upper,
            'G lower': self.lower,
            'X=0@G=': self.zero_point,
            'Points/nm': self.points_per_nm,
            'Direction': self.direction,
            'G min': self.G_min,
            'G max': self.G_max,
            'G #bins': self.G_bins,
            'G scale': self.G_scale,
            'X min': self.X_min,
            'X max': self.X_max,
            'X #bins': self.X_bins,
            'X scale': self.X_scale,
            't min': self.t_min,
            't max': self.t_max,
            't bin size': self.t_bin_size,
            't scale': self.t_scale,
            'hist_G': self.plot_hist_G,
            'hist_GS': self.plot_hist_GS,
            'hist_Gt': self.plot_hist_Gt,
            'hist_2DCH': self.plot_2DCH
        }
        not_valid = list()
        for setting, attribute in settings.items():
            try:
                if setting in data: attribute.set(data[setting])
            except Exception as E:
                not_valid.append(setting)
        try:
            if 'Colorbar' in data:
                self.colorbar_conf.delete('1.0', 'end')
                self.colorbar_conf.insert('0.0', data['Colorbar'])
        except Exception as E:
            not_valid.append(setting)
        if len(not_valid):
            tkinter.messagebox.showwarning('Warning', f'Invalid values:\n{", ".join(not_valid)}')

    def updatetk(self):
        while not self.queue.empty():
            try:
                item: Queue_Item = self.queue.get()
                item.run()
            except Exception as E:
                logger.warning(f'{type(E).__name__}: {E.args}')
        self.window.after(100, self.updatetk)

    def cleanup(self, catagory: Literal['partial', 'all']):
        if hasattr(self, 'time_init'): del self.time_init
        if hasattr(self, 'G'): del self.G
        if hasattr(self, 'X'): del self.X
        if hasattr(self, 'hist_G'):
            self.hist_G.fig.clear()
            del self.hist_G
        if hasattr(self, 'hist_GS'):
            self.hist_GS.fig.clear()
            del self.hist_GS
        if hasattr(self, 'hist_Gt'):
            self.hist_Gt.fig.clear()
            del self.hist_Gt
        if hasattr(self, 'hist_2DCH'):
            self.hist_2DCH.fig.clear()
            del self.hist_2DCH
        if catagory == 'partial':
            gc.collect()
            return
        else:
            if hasattr(self, 'observer'):
                self.observer.stop()
                del self.observer
            self.export_prompt.window.destroy()
            self.window.destroy()


class STM_bj_export_prompt:

    def __init__(self, root: STM_bj_GUI, **kwargs) -> None:
        self.window = tk.Toplevel()
        self.hide()
        self.window.protocol("WM_DELETE_WINDOW", self.hide)
        self.window.title('Export')
        self.window.resizable(False, False)
        self.root = root
        self.kwargs = kwargs
        # tab
        self.tabcontrol = ttk.Notebook(self.window)
        self.tabcontrol.pack(side='top')
        tab_raw = ttk.Frame(self.tabcontrol)
        tab_1D = ttk.Frame(self.tabcontrol)
        tab_2D = ttk.Frame(self.tabcontrol)
        tab_settings = ttk.Frame(self.tabcontrol)
        self.tabcontrol.add(tab_raw, text='Raw data')
        self.tabcontrol.add(tab_1D, text='1D histogram')
        self.tabcontrol.add(tab_2D, text='2D histogram')
        try:
            import yaml
            self.tabcontrol.add(tab_settings, text='Settings')
        except ImportError:
            pass
        # raw
        self.check_raw_X = tk.BooleanVar(self.window, value=True)  #disabled
        self.check_raw_G = tk.BooleanVar(self.window, value=True)
        self.check_raw_logG = tk.BooleanVar(self.window, value=True)
        tk.Checkbutton(tab_raw, variable=self.check_raw_X, text='X', state='disabled').grid(row=0, column=0)
        tk.Checkbutton(tab_raw, variable=self.check_raw_G, text='G').grid(row=0, column=1)
        tk.Checkbutton(tab_raw, variable=self.check_raw_logG, text='logG').grid(row=0, column=2)
        # 1D
        self.check_1D_G = tk.BooleanVar(self.window, value=True)  #disabled
        self.option_1D_count = tk.StringVar(self.window, value='Count')
        tk.Checkbutton(tab_1D, variable=self.check_1D_G, text='G', state='disabled').grid(row=0, column=0)
        tk.OptionMenu(tab_1D, self.option_1D_count, *['Count', 'Count/trace']).grid(row=0, column=1)
        # 2D
        self.check_2D_axis = tk.BooleanVar(self.window, value=False)
        self.option_2D_count = tk.StringVar(self.window, value='Count')
        tk.Checkbutton(tab_2D, variable=self.check_2D_axis, text='Axis').grid(row=0, column=0)
        tk.OptionMenu(tab_2D, self.option_2D_count, *['Count', 'Count/trace']).grid(row=0, column=1)
        # button
        tk.Button(self.window, text='Export', command=self.run).pack(side='top')

    def show(self):
        self.window.deiconify()
        self.window.grab_set()

    def hide(self):
        self.window.withdraw()
        self.window.grab_release()

    def run(self):
        tabname = GUI.tabcontrol.tab(GUI.tabcontrol.index('current'), 'text')
<<<<<<< HEAD
        if self.tabcontrol.index('current') == 0:
            path = tkinter.filedialog.asksaveasfilename(confirmoverwrite=True, initialfile=f'{tabname}.csv', defaultextension='.csv', filetypes=[('Comma delimited', '*.csv'), ('All Files', '*.*')])
            if not path: return
            A = STM_bj.get_displacement(self.root.G, **self.root.run_config).ravel()
            if self.check_raw_G.get(): A = np.vstack([A, self.root.G.ravel()])
            if self.check_raw_logG.get(): A = np.vstack([A, np.log10(np.abs(self.root.G)).ravel()])
            np.savetxt(path, A.T, delimiter=",")
        elif self.tabcontrol.index('current') == 1:
            path = tkinter.filedialog.asksaveasfilename(confirmoverwrite=True, initialfile=f'{tabname}.csv', defaultextension='.csv', filetypes=[('Comma delimited', '*.csv'), ('All Files', '*.*')])
            if not path: return
            G = np.log10(np.abs(self.root.hist_G.x)) if self.root.run_config['G_scale'] == 'log' else self.root.hist_G.x
            count = self.root.hist_G.height_per_trace if self.option_1D_count.get() == 'Count/trace' else self.root.hist_G.height
            np.savetxt(path, np.vstack([G, count]).T, delimiter=',')
        elif self.tabcontrol.index('current') == 2:
            path = tkinter.filedialog.asksaveasfilename(confirmoverwrite=True, initialfile=f'{tabname}.csv', defaultextension='.csv', filetypes=[('Comma delimited', '*.csv'), ('All Files', '*.*')])
            if not path: return
            count = self.root.hist_GS.height_per_trace.T if self.option_2D_count.get() == 'Count/trace' else self.root.hist_GS.height.T
            if self.check_2D_axis.get():
                df = pd.DataFrame(count)
                df.columns = np.log10(np.abs(self.root.hist_GS.x)) if self.root.run_config['X_scale'] == 'log' else self.root.hist_GS.x
                df.index = np.log10(np.abs(self.root.hist_GS.y)) if self.root.run_config['G_scale'] == 'log' else self.root.hist_GS.y
                df.to_csv(path, sep=',')
            else:
                np.savetxt(path, count, delimiter=",")
        elif self.tabcontrol.index('current') == 3:
            path = tkinter.filedialog.asksaveasfilename(confirmoverwrite=True, initialfile='config.yaml', defaultextension='.yaml', filetypes=[('YAML', '*.yaml'), ('All Files', '*.*')])
            if not path: return
            data = {
                'Data type': self.root.is_raw.get(),
                'Recursive': self.root.directory_recursive.get(),
                'Length': self.root.extract_length.get(),
                'G upper': self.root.upper.get(),
                'G lower': self.root.lower.get(),
                'X=0@G=': self.root.zero_point.get(),
                'Points/nm': self.root.points_per_nm.get(),
                'Direction': self.root.direction.get(),
                'G min': self.root.G_min.get(),
                'G max': self.root.G_max.get(),
                'G #bins': self.root.G_bins.get(),
                'G scale': self.root.G_scale.get(),
                'X min': self.root.X_min.get(),
                'X max': self.root.X_max.get(),
                'X #bins': self.root.X_bins.get(),
                'X scale': self.root.X_scale.get(),
                't min': self.root.t_min.get(),
                't max': self.root.t_max.get(),
                't bin size': self.root.t_bin_size.get(),
                't scale': self.root.t_scale.get(),
                'hist_G': self.root.plot_hist_G.get(),
                'hist_GS': self.root.plot_hist_GS.get(),
                'hist_Gt': self.root.plot_hist_Gt.get(),
                'hist_2DCH': self.root.plot_2DCH.get(),
                'Colorbar': self.root.colorbar_conf.get('0.0', 'end')
            }
            if os.path.exists(path):
                with open(path, mode='r', encoding='utf-8') as f:
                    old_data = yaml.load(f.read(), yaml.SafeLoader)
                    if old_data: old_data.update({'STM-bj': data})
                    else: old_data = {'STM-bj': data}
                with open(path, mode='w', encoding='utf-8') as f:
                    data = yaml.dump(old_data, f, yaml.SafeDumper)
            else:
                with open(path, mode='w', encoding='utf-8') as f:
                    data = yaml.dump({'STM-bj': data}, f, yaml.SafeDumper)
=======
        match self.tabcontrol.index('current'):
            case 0:
                path = tkinter.filedialog.asksaveasfilename(confirmoverwrite=True, initialfile=f'{tabname}.csv', defaultextension='.csv', filetypes=[('Comma delimited', '*.csv'), ('All Files', '*.*')])
                if not path: return
                A = self.root.X.ravel()
                if self.check_raw_G.get(): A = np.vstack([A, self.root.G.ravel()])
                if self.check_raw_logG.get(): A = np.vstack([A, np.log10(np.abs(self.root.G)).ravel()])
                np.savetxt(path, A.T, delimiter=",")
            case 1:
                path = tkinter.filedialog.asksaveasfilename(confirmoverwrite=True, initialfile=f'{tabname}.csv', defaultextension='.csv', filetypes=[('Comma delimited', '*.csv'), ('All Files', '*.*')])
                if not path: return
                G = np.log10(np.abs(self.root.hist_G.x)) if self.root.run_config['G_scale'] == 'log' else self.root.hist_G.x
                count = self.root.hist_G.height_per_trace if self.option_1D_count.get() == 'Count/trace' else self.root.hist_G.height
                np.savetxt(path, np.vstack([G, count]).T, delimiter=',')
            case 2:
                path = tkinter.filedialog.asksaveasfilename(confirmoverwrite=True, initialfile=f'{tabname}.csv', defaultextension='.csv', filetypes=[('Comma delimited', '*.csv'), ('All Files', '*.*')])
                if not path: return
                count = self.root.hist_GS.height_per_trace.T if self.option_2D_count.get() == 'Count/trace' else self.root.hist_GS.height.T
                if self.check_2D_axis.get():
                    df = pd.DataFrame(count)
                    df.columns = np.log10(np.abs(self.root.hist_GS.x)) if self.root.run_config['X_scale'] == 'log' else self.root.hist_GS.x
                    df.index = np.log10(np.abs(self.root.hist_GS.y)) if self.root.run_config['G_scale'] == 'log' else self.root.hist_GS.y
                    df.to_csv(path, sep=',')
                else:
                    np.savetxt(path, count, delimiter=",")
            case 3:
                import yaml
                path = tkinter.filedialog.asksaveasfilename(confirmoverwrite=True, initialfile='config.yaml', defaultextension='.yaml', filetypes=[('YAML', '*.yaml'), ('All Files', '*.*')])
                if not path: return
                data = {
                    'Data type': self.root.is_raw.get(),
                    'Recursive': self.root.directory_recursive.get(),
                    'Length': self.root.extract_length.get(),
                    'G upper': self.root.upper.get(),
                    'G lower': self.root.lower.get(),
                    'X=0@G=': self.root.zero_point.get(),
                    'Points/nm': self.root.points_per_nm.get(),
                    'Direction': self.root.direction.get(),
                    'G min': self.root.G_min.get(),
                    'G max': self.root.G_max.get(),
                    'G #bins': self.root.G_bins.get(),
                    'G scale': self.root.G_scale.get(),
                    'X min': self.root.X_min.get(),
                    'X max': self.root.X_max.get(),
                    'X #bins': self.root.X_bins.get(),
                    'X scale': self.root.X_scale.get(),
                    't min': self.root.t_min.get(),
                    't max': self.root.t_max.get(),
                    't bin size': self.root.t_bin_size.get(),
                    't scale': self.root.t_scale.get(),
                    'hist_G': self.root.plot_hist_G.get(),
                    'hist_GS': self.root.plot_hist_GS.get(),
                    'hist_Gt': self.root.plot_hist_Gt.get(),
                    'hist_2DCH': self.root.plot_2DCH.get(),
                    'Colorbar': self.root.colorbar_conf.get('0.0', 'end')
                }
                if os.path.exists(path):
                    with open(path, mode='r', encoding='utf-8') as f:
                        old_data = yaml.load(f.read(), yaml.SafeLoader)
                        if old_data: old_data.update({'STM-bj': data})
                        else: old_data = {'STM-bj': data}
                    with open(path, mode='w', encoding='utf-8') as f:
                        data = yaml.dump(old_data, f, yaml.SafeDumper)
                else:
                    with open(path, mode='w', encoding='utf-8') as f:
                        data = yaml.dump({'STM-bj': data}, f, yaml.SafeDumper)
>>>>>>> ea26b2ff
        self.hide()


class IVscan_GUI:

    def __init__(self, iframe: tk.Frame) -> None:
        self.window = iframe
        self.export_prompt = IVscan_export_prompt(self)
        # config frame
        self.frame_config = tk.Frame(self.window)
        self.frame_config.pack(side='top', anchor='w')
        # row 0
        self.directory_path = tk.StringVar()
        tk.Label(self.frame_config, text='Path: ').grid(row=0, column=0)
        tk.Entry(self.frame_config, textvariable=self.directory_path, width=85).grid(row=0, column=1, columnspan=5)
        tk.Button(self.frame_config, text="Files", bg='#ffe9a2', command=lambda: _set_directory(self.directory_path, json.dumps(tkinter.filedialog.askopenfilenames(), ensure_ascii=False))).grid(row=0, column=6)
        tk.Button(self.frame_config, text="Folder", bg='#ffe9a2', command=lambda: _set_directory(self.directory_path, tkinter.filedialog.askdirectory())).grid(row=0, column=7, padx=5)
        # row 1
        self.mode = tk.StringVar(self.window, value='Ebias')
        self.Ebias = tk.DoubleVar(self.window, value=0.05)
        self.I_unit = tk.DoubleVar(self.window, value=1e-6)
        self.V_unit = tk.DoubleVar(self.window, value=1)
        self.is_raw = tk.StringVar(self.window, value='raw')
        self.directory_recursive = tk.BooleanVar(self.window, value=False)
        tk.Label(self.frame_config, text='Mode: ').grid(row=1, column=0)
        tk.OptionMenu(self.frame_config, self.mode, *['Ebias', 'Ewk']).grid(row=1, column=1)
        tk.Label(self.frame_config, text='Ebias: ').grid(row=1, column=2)
        tk.Entry(self.frame_config, textvariable=self.Ebias, justify='center').grid(row=1, column=3)
        tk.Label(self.frame_config, text='Units (I, V): ').grid(row=1, column=4)
        frame_units = tk.Frame(self.frame_config)
        frame_units.grid(row=1, column=5)
        tk.Entry(frame_units, textvariable=self.I_unit, justify='center', width=10).pack(side='left')
        tk.Entry(frame_units, textvariable=self.V_unit, justify='center', width=10).pack(side='left')
        tk.OptionMenu(self.frame_config, self.is_raw, *['raw', 'cut']).grid(row=1, column=6)
        tk.Checkbutton(self.frame_config, variable=self.directory_recursive, text="Recursive").grid(row=1, column=7, sticky='w')
        #row 2
        self.num_segment = tk.IntVar(self.window, value=4)  # number of segments in one cycle
        self.points_per_file = tk.IntVar(self.window, value=1000)
        self.sampling_rate = tk.IntVar(self.window, value=40000)
        tk.Label(self.frame_config, text='Points/File: ').grid(row=2, column=0)
        tk.Entry(self.frame_config, textvariable=self.points_per_file, justify='center').grid(row=2, column=1)
        tk.Label(self.frame_config, text='#Segments: ').grid(row=2, column=2)
        tk.Entry(self.frame_config, textvariable=self.num_segment, justify='center').grid(row=2, column=3)
        tk.Label(self.frame_config, text='Sampling\nrate: ').grid(row=2, column=4)
        tk.Entry(self.frame_config, textvariable=self.sampling_rate, justify='center').grid(row=2, column=5)
        # row 3
        self.V_upper = tk.DoubleVar(self.window, value=1.45)
        self.V_lower = tk.DoubleVar(self.window, value=-1.45)
        self.length = tk.IntVar(self.window, value=1200)
        self.tolerance = tk.IntVar(self.window, value=0)
        self.offset0 = tk.IntVar(self.window, value=1200)
        self.offset1 = tk.IntVar(self.window, value=1200)
        self.extract_method = tk.StringVar(self.window, value='height')
        tk.Label(self.frame_config, text='V upper/\nlower: ').grid(row=3, column=0)
        frame_Vlimit = tk.Frame(self.frame_config)
        frame_Vlimit.grid(row=3, column=1)
        tk.Entry(frame_Vlimit, textvariable=self.V_upper, justify='center', width=10).pack(side='left')
        tk.Entry(frame_Vlimit, textvariable=self.V_lower, justify='center', width=10).pack(side='left')
        tk.Label(self.frame_config, text='Length: ').grid(row=3, column=2)
        frame_length = tk.Frame(self.frame_config)
        frame_length.grid(row=3, column=3)
        tk.Entry(frame_length, textvariable=self.length, justify='center', width=8).pack(side='left')
        tk.Label(frame_length, text='±').pack(side='left')
        tk.Entry(frame_length, textvariable=self.tolerance, justify='center', width=8).pack(side='left')
        tk.Label(self.frame_config, text='Offset: ').grid(row=3, column=4)
        frame_offset = tk.Frame(self.frame_config)
        frame_offset.grid(row=3, column=5)
        tk.Entry(frame_offset, textvariable=self.offset0, justify='center', width=10).pack(side='left')
        tk.Entry(frame_offset, textvariable=self.offset1, justify='center', width=10).pack(side='left')
        tk.Label(self.frame_config, text='Method: ').grid(row=3, column=6)
        tk.OptionMenu(self.frame_config, self.extract_method, *['height', 'gradient']).grid(row=3, column=7)
        # row 4
        self.I_limit = tk.DoubleVar(self.window, value=1e-5)
        self.is_noise_remove = tk.BooleanVar(self.window, value=True)
        self.V0 = tk.DoubleVar(self.window, value=0)
        self.dV = tk.DoubleVar(self.window, value=0.1)
        self.is_zeroing = tk.BooleanVar(self.window, value=True)
        self.zeroing_center = tk.DoubleVar(self.window, value=0)
        self.direction = tk.StringVar(self.window, value='both')
        tk.Label(self.frame_config, text='I limit: ').grid(row=4, column=0)
        tk.Entry(self.frame_config, textvariable=self.I_limit, justify='center').grid(row=4, column=1)
        tk.Checkbutton(self.frame_config, variable=self.is_noise_remove, text='I min@V=').grid(row=4, column=2)
        frame_noise = tk.Frame(self.frame_config)
        frame_noise.grid(row=4, column=3)
        tk.Entry(frame_noise, textvariable=self.V0, justify='center', width=8).pack(side='left')
        tk.Label(frame_noise, text='±').pack(side='left')
        tk.Entry(frame_noise, textvariable=self.dV, justify='center', width=8).pack(side='left')
        tk.Checkbutton(self.frame_config, variable=self.is_zeroing, text='Zeroing').grid(row=4, column=4, sticky='w')
        tk.Entry(self.frame_config, textvariable=self.zeroing_center, justify='center').grid(row=4, column=5)
        tk.Label(self.frame_config, text='Direction: ').grid(row=4, column=6)
        tk.OptionMenu(self.frame_config, self.direction, *['both', '-→+', '+→-']).grid(row=4, column=7)
        # row 5
        self.V_min = tk.DoubleVar(self.window, value=-1.5)
        self.V_max = tk.DoubleVar(self.window, value=1.5)
        self.V_bins = tk.IntVar(self.window, value=300)
        self.V_scale = tk.StringVar(self.window, value='linear')
        tk.Label(self.frame_config, text='V min: ').grid(row=5, column=0)
        tk.Entry(self.frame_config, textvariable=self.V_min, justify='center').grid(row=5, column=1)
        tk.Label(self.frame_config, text='V max: ').grid(row=5, column=2)
        tk.Entry(self.frame_config, textvariable=self.V_max, justify='center').grid(row=5, column=3)
        tk.Label(self.frame_config, text='V #bins: ').grid(row=5, column=4)
        tk.Entry(self.frame_config, textvariable=self.V_bins, justify='center').grid(row=5, column=5)
        tk.Label(self.frame_config, text='V scale: ').grid(row=5, column=6)
        tk.OptionMenu(self.frame_config, self.V_scale, *['log', 'linear']).grid(row=5, column=7)
        # row 6
        self.G_min = tk.DoubleVar(self.window, value=1e-5)
        self.G_max = tk.DoubleVar(self.window, value=1e-1)
        self.G_bins = tk.IntVar(self.window, value=400)
        self.G_scale = tk.StringVar(self.window, value='log')
        tk.Label(self.frame_config, text='G min: ').grid(row=6, column=0)
        tk.Entry(self.frame_config, textvariable=self.G_min, justify='center').grid(row=6, column=1)
        tk.Label(self.frame_config, text='G max: ').grid(row=6, column=2)
        tk.Entry(self.frame_config, textvariable=self.G_max, justify='center').grid(row=6, column=3)
        tk.Label(self.frame_config, text='G #bins: ').grid(row=6, column=4)
        tk.Entry(self.frame_config, textvariable=self.G_bins, justify='center').grid(row=6, column=5)
        tk.Label(self.frame_config, text='G scale: ').grid(row=6, column=6)
        tk.OptionMenu(self.frame_config, self.G_scale, *['log', 'linear']).grid(row=6, column=7)
        # row 7
        self.I_min = tk.DoubleVar(self.window, value=1e-11)
        self.I_max = tk.DoubleVar(self.window, value=1e-5)
        self.I_bins = tk.IntVar(self.window, value=600)
        self.I_scale = tk.StringVar(self.window, value='log')
        tk.Label(self.frame_config, text='I min: ').grid(row=7, column=0)
        tk.Entry(self.frame_config, textvariable=self.I_min, justify='center').grid(row=7, column=1)
        tk.Label(self.frame_config, text='I max: ').grid(row=7, column=2)
        tk.Entry(self.frame_config, textvariable=self.I_max, justify='center').grid(row=7, column=3)
        tk.Label(self.frame_config, text='I #bins: ').grid(row=7, column=4)
        tk.Entry(self.frame_config, textvariable=self.I_bins, justify='center').grid(row=7, column=5)
        tk.Label(self.frame_config, text='I scale: ').grid(row=7, column=6)
        tk.OptionMenu(self.frame_config, self.I_scale, *['log', 'linear']).grid(row=7, column=7)
        # row 8
        self.t_min = tk.DoubleVar(self.window, value=0)
        self.t_max = tk.DoubleVar(self.window, value=0.18)
        self.t_bins = tk.IntVar(self.window, value=1800)
        self.t_scale = tk.StringVar(self.window, value='linear')
        tk.Label(self.frame_config, text='t min: ').grid(row=8, column=0)
        tk.Entry(self.frame_config, textvariable=self.t_min, justify='center').grid(row=8, column=1)
        tk.Label(self.frame_config, text='t max: ').grid(row=8, column=2)
        tk.Entry(self.frame_config, textvariable=self.t_max, justify='center').grid(row=8, column=3)
        tk.Label(self.frame_config, text='t #bins: ').grid(row=8, column=4)
        tk.Entry(self.frame_config, textvariable=self.t_bins, justify='center').grid(row=8, column=5)
        tk.Label(self.frame_config, text='t scale: ').grid(row=8, column=6)
        tk.OptionMenu(self.frame_config, self.t_scale, *['log', 'linear']).grid(row=8, column=7)
        # row 9
        tk.Label(self.frame_config, text='Colorbar: ').grid(row=9, column=0)
        self.colorbar_conf = tk.Text(self.frame_config, height=3, wrap='none', undo=True, maxundo=-1)
        self.colorbar_conf.bind('<<Modified>>', self.colorbar_apply)
        self.colorbar_conf.grid(row=9, column=1, columnspan=5, sticky='w')
        self.colorbar_conf.insert('0.0', '{"red":  [[0,1,1],[0.05,0,0],[0.1,0,0],[0.15,1,1],[0.3,1,1],[1,1,1]],\n "green":[[0,1,1],[0.05,0,0],[0.1,1,1],[0.15,1,1],[0.3,0,0],[1,0,0]],\n "blue": [[0,1,1],[0.05,1,1],[0.1,0,0],[0.15,0,0],[0.3,0,0],[1,1,1]]}')
        self.run_button = tk.Button(self.frame_config, text='Run', bg='lime', command=self.run)
        self.run_button.grid(row=9, column=6, padx=10)
        self.is_run = False
        try:
            import yaml
            tk.Button(self.frame_config, text='Import', command=self.import_setting).grid(row=9, column=7)
        except ImportError:
            logger.warning('Module PyYAML was not found. Import/export settings can not be used.')
        tk.Button(self.frame_config, text='Export', command=self.export_prompt.show).grid(row=9, column=8)
        # is_plot frame
        self.frame_is_plot = tk.Frame(self.window)
        self.frame_is_plot.pack(side='top', anchor='w')
        self.plot_hist_GV = tk.BooleanVar(self.window, value=True)
        self.plot_hist_IV = tk.BooleanVar(self.window, value=True)
        self.plot_hist_IVt = tk.BooleanVar(self.window, value=False)
        self.plot_hist_GVt = tk.BooleanVar(self.window, value=False)
        tk.Label(self.frame_is_plot, text='Plot: ').pack(side='left')
        tk.Checkbutton(self.frame_is_plot, text='Histogram IV', variable=self.plot_hist_IV).pack(side='left')
        tk.Checkbutton(self.frame_is_plot, text='Histogram GV', variable=self.plot_hist_GV).pack(side='left')
        tk.Checkbutton(self.frame_is_plot, text='Histogram IVt', variable=self.plot_hist_IVt).pack(side='left')
        tk.Checkbutton(self.frame_is_plot, text='Histogram GVt', variable=self.plot_hist_GVt).pack(side='left')
        # figure frame
        self.frame_figure = tk.Frame(self.window)
        self.frame_figure.pack(side='top', anchor='w')
        self.frame_figure.columnconfigure([0, 5, 10, 15], weight=1)
        self.frame_figure.rowconfigure([0], weight=1)
        # status frame
        self.frame_status = tk.Frame(self.window)
        self.frame_status.pack(side='bottom', anchor='w')
        tk.Label(self.frame_status, text='#Cycles: ').pack(side='left', anchor='w')
        self.status_cycles = tk.Label(self.frame_status, text=0)
        self.status_cycles.pack(side='left', anchor='w')
        tk.Label(self.frame_status, text='#Segments: ', padx=20).pack(side='left', anchor='w')
        self.status_traces = tk.Label(self.frame_status, text=0)
        self.status_traces.pack(side='left', anchor='w')
        tk.Label(self.frame_status, text='File: ', padx=20).pack(side='left')
        self.status_last_file = tk.Label(self.frame_status, text='Waiting', anchor='w')
        self.status_last_file.pack(side='left', anchor='w')
        self.queue = Queue()
        self.updatetk()

    def colorbar_apply(self, *args):
        try:
            colorbar_conf = self.colorbar_conf.get('0.0', 'end')
            if colorbar_conf != "\n":
                cmap = json.loads(colorbar_conf)
                if self.run_config['plot_hist_GV']:
                    self.hist_GV.set_cmap(cmap=cmap)
                    self.canvas_GV.draw_idle()
                if self.run_config['plot_hist_IV']:
                    self.hist_IV.set_cmap(cmap=cmap)
                    self.canvas_IV.draw_idle()
                if self.run_config['plot_hist_IVt']:
                    self.hist_IVt.set_cmap(cmap=cmap)
                    self.canvas_IVt.draw_idle()
                if self.run_config['plot_hist_GVt']:
                    self.hist_GVt.set_cmap(cmap=cmap)
                    self.canvas_GVt.draw_idle()
        except Exception as E:
            return
        finally:
            self.colorbar_conf.edit_modified(False)

    def run(self):
<<<<<<< HEAD
        if self.is_run == False:
            full_length = self.num_segment.get() * self.length.get() + self.offset0.get() + self.offset1.get()
            self.run_config = {
                "mode": self.mode.get(),
                "Ebias": self.Ebias.get(),
                "units": (self.I_unit.get(), self.V_unit.get()),
                'recursive': self.directory_recursive.get(),
                'data_type': self.is_raw.get(),
                'num_segment': self.num_segment.get(),
                'num_files': full_length // self.points_per_file.get() + 3,
                "V_upper": self.V_upper.get(),
                "V_lower": self.V_lower.get(),
                "length_segment": self.length.get(),
                "offset": (self.offset0.get(), self.offset1.get()),
                'is_noise_remove': self.is_noise_remove.get(),
                'V0': self.V0.get(),
                'dV': self.dV.get(),
                "I_limit": self.I_limit.get(),
                'is_zeroing': self.is_zeroing.get(),
                'zeroing_center': self.zeroing_center.get(),
                'direction': self.direction.get(),
                'extract_method': self.extract_method.get(),
                'V_scale': self.V_scale.get(),
                'G_scale': self.G_scale.get(),
                'I_scale': self.I_scale.get(),
                'plot_hist_GV': self.plot_hist_GV.get(),
                'plot_hist_IV': self.plot_hist_IV.get(),
                'plot_hist_IVt': self.plot_hist_IVt.get()
            }
            path = self.directory_path.get()
            if not os.path.isdir(path):
                try:
                    path = json.loads(path)
                except Exception as E:
                    tkinter.messagebox.showerror('Error', 'Invalid directory')
                    return
            for item in self.frame_figure.winfo_children():
                item.destroy()
            gc.collect()
            self.I = np.empty((0, self.length.get()))
            self.V = np.empty((0, self.length.get()))
            self.I_full = np.empty((0, full_length))
            self.V_full = np.empty((0, full_length))
            #hist GV
            if self.run_config['plot_hist_GV']:
                self.hist_GV = IVscan.Hist_GV([self.V_min.get(), self.V_max.get()], [self.G_min.get(), self.G_max.get()], self.V_bins.get(), self.G_bins.get(), self.V_scale.get(), self.G_scale.get(), 'wk' if self.mode.get() == 'Ewk' else 'bias')
                self.canvas_GV = FigureCanvasTkAgg(self.hist_GV.fig, self.frame_figure)
                self.canvas_GV.get_tk_widget().grid(row=0, column=5, columnspan=5, pady=10)
                self.navtool_GV = NavigationToolbar2Tk(self.canvas_GV, self.frame_figure, pack_toolbar=False)
                self.navtool_GV.grid(row=1, column=5, columnspan=4, sticky='w')
                self.canvas_GV.draw()
            # hist IV
            if self.run_config['plot_hist_IV']:
                self.hist_IV = IVscan.Hist_IV([self.V_min.get(), self.V_max.get()], [self.I_min.get(), self.I_max.get()], self.V_bins.get(), self.I_bins.get(), self.V_scale.get(), self.I_scale.get(), 'wk' if self.mode.get() == 'Ewk' else 'bias')
                self.canvas_IV = FigureCanvasTkAgg(self.hist_IV.fig, self.frame_figure)
                self.canvas_IV.get_tk_widget().grid(row=0, column=0, columnspan=5, pady=10)
                self.navtool_IV = NavigationToolbar2Tk(self.canvas_IV, self.frame_figure, pack_toolbar=False)
                self.navtool_IV.grid(row=1, column=0, columnspan=4, sticky='w')
                self.canvas_IV.draw()
            # hist IVt
            if self.run_config['plot_hist_IVt']:
                self.hist_IVt = IVscan.Hist_IVt([self.t_min.get(), self.t_max.get()], [self.I_min.get(), self.I_max.get()], [self.V_min.get(), self.V_max.get()], self.t_bins.get(), self.I_bins.get(), self.t_scale.get(), self.I_scale.get(), self.V_scale.get(), self.sampling_rate.get(),
                                                'wk' if self.mode.get() == 'Ewk' else 'bias')
                self.canvas_IVt = FigureCanvasTkAgg(self.hist_IVt.fig, self.frame_figure)
                self.canvas_IVt.get_tk_widget().grid(row=0, column=10, columnspan=5, pady=10)
                self.navtool_IVt = NavigationToolbar2Tk(self.canvas_IVt, self.frame_figure, pack_toolbar=False)
                self.navtool_IVt.grid(row=1, column=10, columnspan=4, sticky='w')
                self.canvas_IVt.draw()
            self.colorbar_apply()
            self.window.update_idletasks()
            if self.run_config['data_type'] == 'raw': self.pending = list()
            self.status_cycles.config(text=0)
            self.status_traces.config(text=0)
            self._lock = threading.RLock()
            threading.Thread(target=self.add_data, args=(path, )).start()
            if isinstance(path, list): return
            self.observer = Observer()
            self.observer.schedule(self, path=path, recursive=self.run_config['recursive'])
            self.observer.start()
            logger.info(f'Start observer: {path}')
            atexit.register(self.observer.stop)
            self.run_button.config(text='Stop', bg='red')
            self.is_run = True
        else:
            self.run_button.config(text='Run', bg='lime')
            self.is_run = False
            threading.Thread(target=self.observer.stop).start()
            logger.info(f'Stop observer')
            gc.collect()
=======
        match self.is_run:
            case False:
                self.cleanup('partial')
                full_length = self.num_segment.get() * self.length.get() + self.offset0.get() + self.offset1.get()
                self.run_config = {
                    "mode": self.mode.get(),
                    "Ebias": self.Ebias.get(),
                    "units": (self.I_unit.get(), self.V_unit.get()),
                    'recursive': self.directory_recursive.get(),
                    'data_type': self.is_raw.get(),
                    'num_segment': self.num_segment.get(),
                    'num_files': full_length // self.points_per_file.get() + 3,
                    "V_upper": self.V_upper.get(),
                    "V_lower": self.V_lower.get(),
                    "length_segment": self.length.get(),
                    "tolerance": self.tolerance.get(),
                    "offset": (self.offset0.get(), self.offset1.get()),
                    'is_noise_remove': self.is_noise_remove.get(),
                    'V0': self.V0.get(),
                    'dV': self.dV.get(),
                    "I_limit": self.I_limit.get(),
                    'is_zeroing': self.is_zeroing.get(),
                    'zeroing_center': self.zeroing_center.get(),
                    'direction': self.direction.get(),
                    'extract_method': self.extract_method.get(),
                    'V_scale': self.V_scale.get(),
                    'G_scale': self.G_scale.get(),
                    'I_scale': self.I_scale.get(),
                    'plot_hist_GV': self.plot_hist_GV.get(),
                    'plot_hist_IV': self.plot_hist_IV.get(),
                    'plot_hist_IVt': self.plot_hist_IVt.get(),
                    'plot_hist_GVt': self.plot_hist_GVt.get()
                }
                path = self.directory_path.get()
                if not os.path.isdir(path):
                    try:
                        path = json.loads(path)
                    except Exception as E:
                        tkinter.messagebox.showerror('Error', 'Invalid directory')
                        return
                for item in self.frame_figure.winfo_children():
                    item.destroy()
                gc.collect()
                self.I = np.empty((0, self.length.get()))
                self.V = np.empty((0, self.length.get()))
                self.G = np.empty((0, self.length.get()))
                self.I_full = np.empty((0, full_length))
                self.V_full = np.empty((0, full_length))
                self.G_full = np.empty((0, full_length))
                # hist IV
                if self.run_config['plot_hist_IV']:
                    self.hist_IV = IVscan.Hist_IV([self.V_min.get(), self.V_max.get()], [self.I_min.get(), self.I_max.get()], self.V_bins.get(), self.I_bins.get(), self.V_scale.get(), self.I_scale.get(), 'wk' if self.mode.get() == 'Ewk' else 'bias')
                    self.canvas_IV = FigureCanvasTkAgg(self.hist_IV.fig, self.frame_figure)
                    self.canvas_IV.get_tk_widget().grid(row=0, column=0, columnspan=5, pady=10)
                    self.navtool_IV = NavigationToolbar2Tk(self.canvas_IV, self.frame_figure, pack_toolbar=False)
                    self.navtool_IV.grid(row=1, column=0, columnspan=4, sticky='w')
                    self.canvas_IV.draw_idle()
                #hist GV
                if self.run_config['plot_hist_GV']:
                    self.hist_GV = IVscan.Hist_GV([self.V_min.get(), self.V_max.get()], [self.G_min.get(), self.G_max.get()], self.V_bins.get(), self.G_bins.get(), self.V_scale.get(), self.G_scale.get(), 'wk' if self.mode.get() == 'Ewk' else 'bias')
                    self.canvas_GV = FigureCanvasTkAgg(self.hist_GV.fig, self.frame_figure)
                    self.canvas_GV.get_tk_widget().grid(row=0, column=5, columnspan=5, pady=10)
                    self.navtool_GV = NavigationToolbar2Tk(self.canvas_GV, self.frame_figure, pack_toolbar=False)
                    self.navtool_GV.grid(row=1, column=5, columnspan=4, sticky='w')
                    self.canvas_GV.draw_idle()
                # hist IVt
                if self.run_config['plot_hist_IVt']:
                    self.hist_IVt = IVscan.Hist_IVt([self.t_min.get(), self.t_max.get()], [self.I_min.get(), self.I_max.get()], [self.V_min.get(), self.V_max.get()], self.t_bins.get(), self.I_bins.get(), self.t_scale.get(), self.I_scale.get(), self.V_scale.get(), self.sampling_rate.get(),
                                                    'wk' if self.mode.get() == 'Ewk' else 'bias')
                    self.canvas_IVt = FigureCanvasTkAgg(self.hist_IVt.fig, self.frame_figure)
                    self.canvas_IVt.get_tk_widget().grid(row=0, column=10, columnspan=5, pady=10)
                    self.navtool_IVt = NavigationToolbar2Tk(self.canvas_IVt, self.frame_figure, pack_toolbar=False)
                    self.navtool_IVt.grid(row=1, column=10, columnspan=4, sticky='w')
                    self.canvas_IVt.draw_idle()
                # hist GVt
                if self.run_config['plot_hist_GVt']:
                    self.hist_GVt = IVscan.Hist_GVt([self.t_min.get(), self.t_max.get()], [self.G_min.get(), self.G_max.get()], [self.V_min.get(), self.V_max.get()], self.t_bins.get(), self.G_bins.get(), self.t_scale.get(), self.G_scale.get(), self.V_scale.get(), self.sampling_rate.get(),
                                                    'wk' if self.mode.get() == 'Ewk' else 'bias')
                    self.canvas_GVt = FigureCanvasTkAgg(self.hist_GVt.fig, self.frame_figure)
                    self.canvas_GVt.get_tk_widget().grid(row=0, column=15, columnspan=5, pady=10)
                    self.navtool_GVt = NavigationToolbar2Tk(self.canvas_GVt, self.frame_figure, pack_toolbar=False)
                    self.navtool_GVt.grid(row=1, column=15, columnspan=4, sticky='w')
                    self.canvas_GVt.draw_idle()
                # # Trace IV/GV
                if self.run_config['plot_hist_IV'] or self.run_config['plot_hist_GV']:

                    def show_trace_IV_GV(action: Literal['next', 'prev', 'show', 'clear']):
                        trace = self.current_trace_IV_GV.get()
                        if action == 'show':
                            if self.plot_trace_IV_GV.get():
                                if -self.V.shape[0] <= trace < self.V.shape[0]:
                                    if self.run_config['plot_hist_IV']:
                                        if self.current_lines_IV: self.current_lines_IV.set_data(self.V[trace], np.abs(self.I[trace]))
                                        else: self.current_lines_IV = self.hist_IV.ax.plot(self.V[trace], np.abs(self.I[trace]), color='k')[0]
                                        self.canvas_IV.draw_idle()
                                    if self.run_config['plot_hist_GV']:
                                        if self.current_lines_GV: self.current_lines_GV.set_data(self.V[trace], np.abs(self.G[trace]))
                                        else: self.current_lines_GV = self.hist_GV.ax.plot(self.V[trace], np.abs(self.G[trace]), color='k')[0]
                                        self.canvas_GV.draw_idle()
                        elif action == 'next':
                            if -self.V.shape[0] <= trace + 1 < self.V.shape[0]:
                                self.current_trace_IV_GV.set(trace + 1)
                        elif action == 'prev':
                            if -self.V.shape[0] <= trace - 1 < self.V.shape[0]:
                                self.current_trace_IV_GV.set(trace - 1)
                        elif action == 'clear':
                            if self.current_lines_IV:
                                self.current_lines_IV.remove()
                                self.current_lines_IV = None
                                self.canvas_IV.draw_idle()
                            if self.current_lines_GV:
                                self.current_lines_GV.remove()
                                self.current_lines_GV = None
                                self.canvas_GV.draw_idle()

                    self.plot_trace_IV_GV = tk.BooleanVar(self.window, value=False)
                    self.current_trace_IV_GV = tk.IntVar(self.window, value=-1)
                    self.current_lines_IV = None
                    self.current_lines_GV = None
                    frame_trace_IV = tk.Frame(self.frame_figure)
                    frame_trace_IV.grid(row=2, column=0, sticky='w') if self.run_config['plot_hist_IV'] else frame_trace_IV.grid(row=2, column=5, sticky='w')
                    tk.Checkbutton(frame_trace_IV, text="Segment: ", variable=self.plot_trace_IV_GV).pack(side='left', anchor='w')
                    tk.Button(frame_trace_IV, text='<', command=lambda: show_trace_IV_GV('prev')).pack(side='left', anchor='w')
                    current_trace_IV_entry = tk.Entry(frame_trace_IV, textvariable=self.current_trace_IV_GV, justify='center', width=8)
                    current_trace_IV_entry.pack(side='left', anchor='w')
                    tk.Button(frame_trace_IV, text='>', command=lambda: show_trace_IV_GV('next')).pack(side='left', anchor='w')
                    current_trace_IV_entry.bind("<Down>", lambda *args: show_trace_IV_GV('prev'))
                    current_trace_IV_entry.bind("<Up>", lambda *args: show_trace_IV_GV('next'))
                    self.plot_trace_IV_GV.trace_add('write', lambda *args: show_trace_IV_GV('show' if self.plot_trace_IV_GV.get() else 'clear'))
                    self.current_trace_IV_GV.trace_add('write', lambda *args: show_trace_IV_GV('show'))
                # Trace IVt/GVt
                if self.run_config['plot_hist_IVt'] or self.run_config['plot_hist_GVt']:

                    def show_trace_It(action: Literal['next', 'prev', 'show', 'clear']):
                        trace = self.current_trace_It_Gt.get()
                        if action == 'show':
                            if self.plot_trace_It_Gt.get():
                                if -self.V_full.shape[0] <= trace < self.V_full.shape[0]:
                                    if self.run_config['plot_hist_IVt']:
                                        if self.current_lines_It: self.current_lines_It.set_data(self.time_array, np.abs(self.I_full[trace]))
                                        else: self.current_lines_It = self.hist_IVt.ax.plot(self.time_array, np.abs(self.I_full[trace]), color='k')[0]
                                        self.canvas_IVt.draw_idle()
                                    if self.run_config['plot_hist_GVt']:
                                        if self.current_lines_Gt: self.current_lines_Gt.set_data(self.time_array, np.abs(self.G_full[trace]))
                                        else: self.current_lines_Gt = self.hist_GVt.ax.plot(self.time_array, np.abs(self.G_full[trace]), color='k')[0]
                                        self.canvas_GVt.draw_idle()
                        elif action == 'next':
                            if -self.V_full.shape[0] <= trace + 1 < self.V_full.shape[0]:
                                self.current_trace_It_Gt.set(trace + 1)
                        elif action == 'prev':
                            if -self.V_full.shape[0] <= trace - 1 < self.V_full.shape[0]:
                                self.current_trace_It_Gt.set(trace - 1)
                        elif action == 'clear':
                            if self.current_lines_It:
                                self.current_lines_It.remove()
                                self.current_lines_It = None
                                self.canvas_IVt.draw_idle()
                            if self.current_lines_Gt:
                                self.current_lines_Gt.remove()
                                self.current_lines_Gt = None
                                self.canvas_GVt.draw_idle()

                    self.plot_trace_It_Gt = tk.BooleanVar(self.window, value=False)
                    self.current_trace_It_Gt = tk.IntVar(self.window, value=-1)
                    self.current_lines_It = None
                    self.current_lines_Gt = None
                    if self.run_config['plot_hist_IVt']: self.time_array = np.arange(full_length) / self.hist_IVt.x_conversion
                    else: self.time_array = np.arange(full_length) / self.hist_GVt.x_conversion
                    frame_trace_It = tk.Frame(self.frame_figure)
                    frame_trace_It.grid(row=2, column=10, sticky='w') if self.run_config['plot_hist_IVt'] else frame_trace_It.grid(row=2, column=15, sticky='w')
                    tk.Checkbutton(frame_trace_It, text="Fullcycle: ", variable=self.plot_trace_It_Gt).pack(side='left', anchor='w')
                    tk.Button(frame_trace_It, text='<', command=lambda: show_trace_It('prev')).pack(side='left', anchor='w')
                    current_trace_It_entry = tk.Entry(frame_trace_It, textvariable=self.current_trace_It_Gt, justify='center', width=8)
                    current_trace_It_entry.pack(side='left', anchor='w')
                    tk.Button(frame_trace_It, text='>', command=lambda: show_trace_It('next')).pack(side='left', anchor='w')
                    current_trace_It_entry.bind("<Down>", lambda *args: show_trace_It('prev'))
                    current_trace_It_entry.bind("<Up>", lambda *args: show_trace_It('next'))
                    self.plot_trace_It_Gt.trace_add('write', lambda *args: show_trace_It('show' if self.plot_trace_It_Gt.get() else 'clear'))
                    self.current_trace_It_Gt.trace_add('write', lambda *args: show_trace_It('show'))
                self.colorbar_apply()
                self.status_cycles.config(text=0)
                self.status_traces.config(text=0)
                self.window.update_idletasks()
                if self.run_config['data_type'] == 'raw': self.pending = list()
                self._lock = threading.RLock()
                threading.Thread(target=self.add_data, args=(path, )).start()
                if isinstance(path, list): return
                try:
                    from watchdog.observers import Observer
                    self.observer = Observer()
                    self.observer.schedule(self.FileHandler(self), path=path, recursive=self.run_config['recursive'])
                    self.observer.start()
                    logger.info(f'Start observer: {path}')
                    atexit.register(self.observer.stop)
                    self.run_button.config(text='Stop', bg='red')
                    self.is_run = True
                except ImportError:
                    logger.warning('Module watchdog was not found. Data can not be updated in realtime.')
            case True:
                self.run_button.config(text='Run', bg='lime')
                self.is_run = False
                threading.Thread(target=self.observer.stop).start()
                logger.info(f'Stop observer')
                gc.collect()
>>>>>>> ea26b2ff

    try:
        from watchdog.events import FileSystemEventHandler

        class FileHandler(FileSystemEventHandler):

            def __init__(self, GUI) -> None:
                self.GUI = GUI

            def on_created(self, event):
                from watchdog.events import FileCreatedEvent
                if isinstance(event, FileCreatedEvent):
                    if (event.src_path.endswith('.txt')):
                        try:
                            if os.path.getsize(event.src_path) == 0: time.sleep(0.1)
                            self.GUI.add_data(event.src_path)
                        except Exception as E:
                            logger.warning(f'Add data failed: {event.src_path}: {type(E).__name__}: {E.args}')
    except ImportError:
        pass

    def add_data(self, path):
        if isinstance(path, str):
            self.queue.put(Queue_Item(self.status_last_file.config, text=path, bg='yellow'))
            if os.path.isdir(path):
                if not os.listdir(path):  # empty directory
                    self.queue.put(Queue_Item(self.status_last_file.config, bg='lime'))
                    return
        elif isinstance(path, list):
            self.queue.put(Queue_Item(self.status_last_file.config, text=f"{len(path)} files" if len(path) > 1 else path[0], bg='yellow'))
        try:
            logger.debug(f'Add data: {path}')
<<<<<<< HEAD
            if self.run_config['data_type'] == 'raw':
                with self._lock:
                    self.pending.append(IVscan.load_data(path, max_workers=GUI.CPU_threads.get())[::-1])
                    if len(self.pending) > self.run_config['num_files']: del self.pending[:-self.run_config['num_files']]
                    IV_raw = np.concatenate(self.pending, axis=1)
                I_full, V_full = IVscan.extract_data(IV_raw,
                                                     upper=self.run_config['V_upper'],
                                                     lower=self.run_config['V_lower'],
                                                     length_segment=self.run_config['length_segment'],
                                                     num_segment=self.run_config['num_segment'],
                                                     offset=self.run_config['offset'],
                                                     units=self.run_config['units'],
                                                     mode=self.run_config['extract_method'])
                if I_full.size == 0:
                    self.status_last_file.config(bg='lime')
                    return
                else:
                    ind = np.where(V_full[-1, -1] == self.pending[-1][1])[0]
                    if ind.size: self.pending = [self.pending[-1][:, ind[-1]:]]
                    else: self.pending = []
                    if self.run_config['plot_hist_GV'] or self.run_config['plot_hist_IV']:
                        I, V = IVscan.extract_data(IV_raw, upper=self.run_config['V_upper'], lower=self.run_config['V_lower'], length_segment=self.run_config['length_segment'], num_segment=1, offset=[0, 0], units=self.run_config['units'], mode=self.run_config['extract_method'])
            elif self.run_config['data_type'] == 'cut':
                df = IVscan.load_data_with_metadata(path, **self.run_config, max_workers=GUI.CPU_threads.get())['data']
                length = df.apply(lambda x: x.shape[-1])
                max_length = max(*length, self.run_config['length_segment'])
                df[length < max_length] = df[length < max_length].apply(lambda x: np.pad(x, ((0, 0), (0, max_length - x.shape[-1])), 'constant', constant_values=0))
                V, I = np.stack(df).swapaxes(0, 1)
                self.I = np.empty((0, max_length))
                self.V = np.empty((0, max_length))
=======
            match self.run_config['data_type']:
                case 'raw':
                    with self._lock:
                        self.pending.append(IVscan.load_data(path, max_workers=GUI.CPU_threads.get())[::-1])
                        if len(self.pending) > self.run_config['num_files']: del self.pending[:-self.run_config['num_files']]
                        IV_raw = np.concatenate(self.pending, axis=1)
                    I_full, V_full = IVscan.extract_data(IV_raw,
                                                         upper=self.run_config['V_upper'],
                                                         lower=self.run_config['V_lower'],
                                                         length_segment=self.run_config['length_segment'],
                                                         num_segment=self.run_config['num_segment'],
                                                         offset=self.run_config['offset'],
                                                         units=self.run_config['units'],
                                                         mode=self.run_config['extract_method'],
                                                         tolerance=self.run_config['tolerance'])
                    if I_full.size == 0:
                        self.queue.put(Queue_Item(self.status_last_file.config, bg='lime'))
                        return
                    else:
                        ind = np.where(V_full[-1, -1] == self.pending[-1][1])[0]
                        if ind.size: self.pending = [self.pending[-1][:, ind[-1]:]]
                        else: self.pending = []
                        if self.run_config['plot_hist_GV'] or self.run_config['plot_hist_IV']:
                            I, V = IVscan.extract_data(IV_raw,
                                                       upper=self.run_config['V_upper'],
                                                       lower=self.run_config['V_lower'],
                                                       length_segment=self.run_config['length_segment'],
                                                       num_segment=1,
                                                       offset=[0, 0],
                                                       units=self.run_config['units'],
                                                       mode=self.run_config['extract_method'],
                                                       tolerance=self.run_config['tolerance'])
                case 'cut':
                    df = IVscan.load_data_with_metadata(path, **self.run_config, max_workers=GUI.CPU_threads.get())['data']
                    length = df.apply(lambda x: x.shape[-1])
                    max_length = max(*length, self.run_config['length_segment'])
                    df[length < max_length] = df[length < max_length].apply(lambda x: np.pad(x, ((0, 0), (0, max_length - x.shape[-1])), 'constant', constant_values=0))
                    V, I = np.stack(df).swapaxes(0, 1)
                    self.I = np.empty((0, max_length))
                    self.V = np.empty((0, max_length))
                    self.G = np.empty((0, max_length))
>>>>>>> ea26b2ff
        except Exception as E:
            logger.warning(f'Failed to extract files: {path}: {type(E).__name__}: {E.args}')
            self.queue.put(Queue_Item(self.status_last_file.config, bg='red'))
            return
        else:
            if self.run_config['plot_hist_GV'] or self.run_config['plot_hist_IV']:
                I, V = IVscan.noise_remove(I, V, I_limit=self.run_config['I_limit'])
                if self.run_config['is_noise_remove']: I, V = IVscan.noise_remove(I, V, V0=self.run_config['V0'], dV=self.run_config['dV'])
                if self.run_config['is_zeroing']: I, V = IVscan.zeroing(I, V, self.run_config['zeroing_center'])
                if I.size == 0:
                    self.queue.put(Queue_Item(self.status_last_file.config, bg='lime'))
                    return
                if self.run_config['direction'] == '-→+': I, V = IVscan.split_scan_direction(I, V)[0]
                elif self.run_config['direction'] == '+→-': I, V = IVscan.split_scan_direction(I, V)[1]
                G = IVscan.conductance(I, V if self.run_config['mode'] == 'Ebias' else self.run_config['Ebias'])
                self.I = np.vstack([self.I, I])
                self.V = np.vstack([self.V, V])
                self.G = np.vstack([self.G, G])
                if self.run_config['plot_hist_IV']:
                    self.hist_IV.add_data(I, V)
                    self.queue.put(Queue_Item(self.canvas_IV.draw_idle))
                if self.run_config['plot_hist_GV']:
                    self.hist_GV.add_data(V=V, G=G)
                    self.queue.put(Queue_Item(self.canvas_GV.draw_idle))
                if self.current_trace_IV_GV.get() < 0: self.queue.put(Queue_Item(self.current_trace_IV_GV.set, self.current_trace_IV_GV.get()))
                self.queue.put(Queue_Item(self.status_traces.config, text=self.I.shape[0]))
            if self.run_config['plot_hist_IVt'] or self.run_config['plot_hist_GVt']:
                G_full = IVscan.conductance(I_full, V_full if self.run_config['mode'] == 'Ebias' else self.run_config['Ebias'])
                self.I_full = np.vstack([self.I_full, I_full])
                self.V_full = np.vstack([self.V_full, V_full])
                self.G_full = np.vstack([self.G_full, G_full])
                if self.run_config['plot_hist_IVt']:
                    self.hist_IVt.add_data(I_full, V_full, self.time_array)
                    self.queue.put(Queue_Item(self.canvas_IVt.draw_idle))
                if self.run_config['plot_hist_GVt']:
                    self.hist_GVt.add_data(V=V_full, G=G_full, t=self.time_array)
                    self.queue.put(Queue_Item(self.canvas_GVt.draw_idle))
                if self.current_trace_It_Gt.get() < 0: self.queue.put(Queue_Item(self.current_trace_It_Gt.set, self.current_trace_It_Gt.get()))
                self.queue.put(Queue_Item(self.status_cycles.config, text=self.I_full.shape[0]))
            self.queue.put(Queue_Item(self.status_last_file.config, bg='lime'))

    def import_setting(self):
        import yaml
        path = tkinter.filedialog.askopenfilename(filetypes=[('YAML', '*.yaml'), ('All Files', '*.*')])
        if not path: return
        with open(path, mode='r', encoding='utf-8') as f:
            data = yaml.load(f.read(), yaml.SafeLoader)['IVscan']
        settings = {
            'Data type': self.is_raw,
            'Recursive': self.directory_recursive,
            'Mode': self.mode,
            'Ebias': self.Ebias,
            'I unit': self.I_unit,
            'V unit': self.V_unit,
            '#Segments': self.num_segment,
            'points_per_file': self.points_per_file,
            'Sampling rate': self.sampling_rate,
            'V upper': self.V_upper,
            'V lower': self.V_lower,
            'Length': self.length,
            'Tolerance': self.tolerance,
            'Offset0': self.offset0,
            'Offset1': self.offset1,
            'I limit': self.I_limit,
            'Noise remove': self.is_noise_remove,
            'V0': self.V0,
            'dV': self.dV,
            'Zeroing': self.is_zeroing,
            'Zeroing center': self.zeroing_center,
            'Direction': self.direction,
            'Extract_method': self.extract_method,
            'V min': self.V_min,
            'V max': self.V_max,
            'V #bins': self.V_bins,
            'V scale': self.V_scale,
            'G min': self.G_min,
            'G max': self.G_max,
            'G #bins': self.G_bins,
            'G scale': self.G_scale,
            'I max': self.I_min,
            'I min': self.I_max,
            'I #bins': self.I_bins,
            'I scale': self.I_scale,
            't max': self.t_min,
            't min': self.t_max,
            't #bins': self.t_bins,
            't scale': self.t_scale,
            'hist_GV': self.plot_hist_GV,
            'hist_IV': self.plot_hist_IV,
            'hist_IVt': self.plot_hist_IVt,
            'hist_GVt': self.plot_hist_GVt
        }
        not_valid = list()
        for setting, attribute in settings.items():
            try:
                if setting in data: attribute.set(data[setting])
            except Exception as E:
                not_valid.append(setting)
        try:
            if 'Colorbar' in data:
                self.colorbar_conf.delete('1.0', 'end')
                self.colorbar_conf.insert('0.0', data['Colorbar'])
        except Exception as E:
            not_valid.append(setting)
        if len(not_valid):
            tkinter.messagebox.showwarning('Warning', f'Invalid values:\n{", ".join(not_valid)}')

    def updatetk(self):
        while not self.queue.empty():
            try:
                item: Queue_Item = self.queue.get()
                item.run()
            except Exception as E:
                logger.warning(f'{type(E).__name__}: {E.args}')
        self.window.after(100, self.updatetk)

    def cleanup(self, catagory: Literal['partial', 'all']):
        if hasattr(self, 'I'): del self.I
        if hasattr(self, 'V'): del self.V
        if hasattr(self, 'G'): del self.G
        if hasattr(self, 'I_full'): del self.I_full
        if hasattr(self, 'V_full'): del self.V_full
        if hasattr(self, 'G_full'): del self.G_full
        if hasattr(self, 'pending'): del self.pending
        if hasattr(self, 'time_array'): del self.time_array
        if hasattr(self, 'hist_IV'):
            self.hist_IV.fig.clear()
            del self.hist_IV
        if hasattr(self, 'hist_GV'):
            self.hist_GV.fig.clear()
            del self.hist_GV
        if hasattr(self, 'hist_IVt'):
            self.hist_IVt.fig.clear()
            del self.hist_IVt
        if hasattr(self, 'hist_GVt'):
            self.hist_GVt.fig.clear()
            del self.hist_GVt
        if catagory == 'partial':
            gc.collect()
            return
        else:
            if hasattr(self, 'observer'):
                self.observer.stop()
                del self.observer
            self.export_prompt.window.destroy()
            self.window.destroy()


class IVscan_export_prompt:

    def __init__(self, root: IVscan_GUI, **kwargs) -> None:
        self.window = tk.Toplevel()
        self.hide()
        self.window.protocol("WM_DELETE_WINDOW", self.hide)
        self.window.title('Export')
        self.window.resizable(False, False)
        self.root = root
        self.kwargs = kwargs
        # tab
        self.tabcontrol = ttk.Notebook(self.window)
        self.tabcontrol.pack(side='top')
        tab_raw = ttk.Frame(self.tabcontrol)
        tab_GV = ttk.Frame(self.tabcontrol)
        tab_IV = ttk.Frame(self.tabcontrol)
        tab_settings = ttk.Frame(self.tabcontrol)
        self.tabcontrol.add(tab_raw, text='Raw data')
        self.tabcontrol.add(tab_GV, text='GV histogram')
        self.tabcontrol.add(tab_IV, text='IV histogram')
        try:
            import yaml
            self.tabcontrol.add(tab_settings, text='Settings')
        except ImportError:
            pass
        # raw
        self.check_raw_V = tk.BooleanVar(self.window, value=True)  #disabled
        self.check_raw_G = tk.BooleanVar(self.window, value=False)
        self.check_raw_logG = tk.BooleanVar(self.window, value=True)
        self.check_raw_I = tk.BooleanVar(self.window, value=False)
        self.check_raw_absI = tk.BooleanVar(self.window, value=False)
        self.check_raw_logI = tk.BooleanVar(self.window, value=True)
        tk.Checkbutton(tab_raw, variable=self.check_raw_V, text='V', state='disabled').grid(row=0, column=1)
        tk.Checkbutton(tab_raw, variable=self.check_raw_G, text='G').grid(row=0, column=2)
        tk.Checkbutton(tab_raw, variable=self.check_raw_logG, text='logG').grid(row=0, column=3)
        tk.Checkbutton(tab_raw, variable=self.check_raw_I, text='I').grid(row=1, column=1)
        tk.Checkbutton(tab_raw, variable=self.check_raw_absI, text='| I |').grid(row=1, column=2)
        tk.Checkbutton(tab_raw, variable=self.check_raw_logI, text='logI').grid(row=1, column=3)
        # GV
        self.check_GV_axis = tk.BooleanVar(self.window, value=False)
        self.option_GV_count = tk.StringVar(self.window, value='Count')
        tk.Checkbutton(tab_GV, variable=self.check_GV_axis, text='Axis').grid(row=0, column=0)
        tk.OptionMenu(tab_GV, self.option_GV_count, *['Count', 'Count/trace']).grid(row=0, column=1)
        # IV
        self.check_IV_axis = tk.BooleanVar(self.window, value=False)
        self.option_IV_count = tk.StringVar(self.window, value='Count')
        tk.Checkbutton(tab_IV, variable=self.check_IV_axis, text='Axis').grid(row=0, column=0)
        tk.OptionMenu(tab_IV, self.option_IV_count, *['Count', 'Count/trace']).grid(row=0, column=1)
        # button
        tk.Button(self.window, text='Export', command=self.run).pack(side='top')

    def show(self):
        self.window.deiconify()
        self.window.grab_set()

    def hide(self):
        self.window.withdraw()
        self.window.grab_release()

    def run(self):
        tabname = GUI.tabcontrol.tab(GUI.tabcontrol.index('current'), 'text')
<<<<<<< HEAD
        if self.tabcontrol.index('current') == 0:
            path = tkinter.filedialog.asksaveasfilename(confirmoverwrite=True, initialfile=f'{tabname}.csv', defaultextension='.csv', filetypes=[('Comma delimited', '*.csv'), ('All Files', '*.*')])
            if not path: return
            A = self.root.V.ravel()
            G = IVscan.conductance(self.root.I, self.root.V).ravel()
            if self.check_raw_G.get(): A = np.vstack([A, G])
            if self.check_raw_logG.get(): A = np.vstack([A, np.log10(np.abs(G))])
            if self.check_raw_I.get(): A = np.vstack([A, self.root.I.ravel()])
            if self.check_raw_absI.get(): A = np.vstack([A, np.abs(self.root.I.ravel())])
            if self.check_raw_logI.get(): A = np.vstack([A, np.log10(np.abs(self.root.I.ravel()))])
            np.savetxt(path, A.T, delimiter=",")
        elif self.tabcontrol.index('current') == 1:
            path = tkinter.filedialog.asksaveasfilename(confirmoverwrite=True, initialfile=f'{tabname}.csv', defaultextension='.csv', filetypes=[('Comma delimited', '*.csv'), ('All Files', '*.*')])
            if not path: return
            count = self.root.hist_GV.height_per_trace.T if self.option_GV_count.get() == 'Count/trace' else self.root.hist_GV.height.T
            if self.check_GV_axis.get():
                df = pd.DataFrame(count)
                df.columns = np.log10(np.abs(self.root.hist_GV.x)) if self.root.run_config['V_scale'] == 'log' else self.root.hist_GV.x
                df.index = np.log10(np.abs(self.root.hist_GV.y)) if self.root.run_config['G_scale'] == 'log' else self.root.hist_GV.y
                df.to_csv(path, sep=',')
            else:
                np.savetxt(path, count, delimiter=",")
        elif self.tabcontrol.index('current') == 2:
            path = tkinter.filedialog.asksaveasfilename(confirmoverwrite=True, initialfile=f'{tabname}.csv', defaultextension='.csv', filetypes=[('Comma delimited', '*.csv'), ('All Files', '*.*')])
            if not path: return
            count = self.root.hist_IV.height_per_trace.T if self.option_IV_count.get() == 'Count/trace' else self.root.hist_IV.height.T
            if self.check_IV_axis.get():
                df = pd.DataFrame(count)
                df.columns = np.log10(np.abs(self.root.hist_IV.x)) if self.root.run_config['V_scale'] == 'log' else self.root.hist_IV.x
                df.index = np.log10(np.abs(self.root.hist_IV.y)) if self.root.run_config['I_scale'] == 'log' else self.root.hist_IV.y
                df.to_csv(path, sep=',')
            else:
                np.savetxt(path, count, delimiter=",")
        elif self.tabcontrol.index('current') == 3:
            path = tkinter.filedialog.asksaveasfilename(confirmoverwrite=True, initialfile='config.yaml', defaultextension='.yaml', filetypes=[('YAML', '*.yaml'), ('All Files', '*.*')])
            if not path: return
            data = {
                'Data type': self.root.is_raw.get(),
                'Recursive': self.root.directory_recursive.get(),
                'Mode': self.root.mode.get(),
                'Ebias': self.root.Ebias.get(),
                'I unit': self.root.I_unit.get(),
                'V unit': self.root.V_unit.get(),
                '#Segments': self.root.num_segment.get(),
                'points_per_file': self.root.points_per_file.get(),
                'Sampling rate': self.root.sampling_rate.get(),
                'V upper': self.root.V_upper.get(),
                'V lower': self.root.V_lower.get(),
                'Length': self.root.length.get(),
                'Offset0': self.root.offset0.get(),
                'Offset1': self.root.offset1.get(),
                'I limit': self.root.I_limit.get(),
                'Noise remove': self.root.is_noise_remove.get(),
                'V0': self.root.V0.get(),
                'dV': self.root.dV.get(),
                'Zeroing': self.root.is_zeroing.get(),
                'Zeroing center': self.root.zeroing_center.get(),
                'Direction': self.root.direction.get(),
                'Extract_method': self.root.extract_method.get(),
                'V min': self.root.V_min.get(),
                'V max': self.root.V_max.get(),
                'V #bins': self.root.V_bins.get(),
                'V scale': self.root.V_scale.get(),
                'G min': self.root.G_min.get(),
                'G max': self.root.G_max.get(),
                'G #bins': self.root.G_bins.get(),
                'G scale': self.root.G_scale.get(),
                'I max': self.root.I_min.get(),
                'I min': self.root.I_max.get(),
                'I #bins': self.root.I_bins.get(),
                'I scale': self.root.I_scale.get(),
                't max': self.root.t_min.get(),
                't min': self.root.t_max.get(),
                't #bins': self.root.t_bins.get(),
                't scale': self.root.t_scale.get(),
                'hist_GV': self.root.plot_hist_GV.get(),
                'hist_IV': self.root.plot_hist_IV.get(),
                'hist_IVt': self.root.plot_hist_IVt.get(),
                'Colorbar': self.root.colorbar_conf.get('0.0', 'end')
            }
            if os.path.exists(path):
                with open(path, mode='r', encoding='utf-8') as f:
                    old_data = yaml.load(f.read(), yaml.SafeLoader)
                    if old_data: old_data.update({'IVscan': data})
                    else: old_data = {'IVscan': data}
                with open(path, mode='w', encoding='utf-8') as f:
                    data = yaml.dump(old_data, f, yaml.SafeDumper)
            else:
                with open(path, mode='w', encoding='utf-8') as f:
                    data = yaml.dump({'IVscan': data}, f, yaml.SafeDumper)
=======
        match self.tabcontrol.index('current'):
            case 0:
                path = tkinter.filedialog.asksaveasfilename(confirmoverwrite=True, initialfile=f'{tabname}.csv', defaultextension='.csv', filetypes=[('Comma delimited', '*.csv'), ('All Files', '*.*')])
                if not path: return
                A = self.root.V.ravel()
                G = IVscan.conductance(self.root.I, self.root.V).ravel()
                if self.check_raw_G.get(): A = np.vstack([A, G])
                if self.check_raw_logG.get(): A = np.vstack([A, np.log10(np.abs(G))])
                if self.check_raw_I.get(): A = np.vstack([A, self.root.I.ravel()])
                if self.check_raw_absI.get(): A = np.vstack([A, np.abs(self.root.I.ravel())])
                if self.check_raw_logI.get(): A = np.vstack([A, np.log10(np.abs(self.root.I.ravel()))])
                np.savetxt(path, A.T, delimiter=",")
            case 1:
                path = tkinter.filedialog.asksaveasfilename(confirmoverwrite=True, initialfile=f'{tabname}.csv', defaultextension='.csv', filetypes=[('Comma delimited', '*.csv'), ('All Files', '*.*')])
                if not path: return
                count = self.root.hist_GV.height_per_trace.T if self.option_GV_count.get() == 'Count/trace' else self.root.hist_GV.height.T
                if self.check_GV_axis.get():
                    df = pd.DataFrame(count)
                    df.columns = np.log10(np.abs(self.root.hist_GV.x)) if self.root.run_config['V_scale'] == 'log' else self.root.hist_GV.x
                    df.index = np.log10(np.abs(self.root.hist_GV.y)) if self.root.run_config['G_scale'] == 'log' else self.root.hist_GV.y
                    df.to_csv(path, sep=',')
                else:
                    np.savetxt(path, count, delimiter=",")
            case 2:
                path = tkinter.filedialog.asksaveasfilename(confirmoverwrite=True, initialfile=f'{tabname}.csv', defaultextension='.csv', filetypes=[('Comma delimited', '*.csv'), ('All Files', '*.*')])
                if not path: return
                count = self.root.hist_IV.height_per_trace.T if self.option_IV_count.get() == 'Count/trace' else self.root.hist_IV.height.T
                if self.check_IV_axis.get():
                    df = pd.DataFrame(count)
                    df.columns = np.log10(np.abs(self.root.hist_IV.x)) if self.root.run_config['V_scale'] == 'log' else self.root.hist_IV.x
                    df.index = np.log10(np.abs(self.root.hist_IV.y)) if self.root.run_config['I_scale'] == 'log' else self.root.hist_IV.y
                    df.to_csv(path, sep=',')
                else:
                    np.savetxt(path, count, delimiter=",")
            case 3:
                import yaml
                path = tkinter.filedialog.asksaveasfilename(confirmoverwrite=True, initialfile='config.yaml', defaultextension='.yaml', filetypes=[('YAML', '*.yaml'), ('All Files', '*.*')])
                if not path: return
                data = {
                    'Data type': self.root.is_raw.get(),
                    'Recursive': self.root.directory_recursive.get(),
                    'Mode': self.root.mode.get(),
                    'Ebias': self.root.Ebias.get(),
                    'I unit': self.root.I_unit.get(),
                    'V unit': self.root.V_unit.get(),
                    '#Segments': self.root.num_segment.get(),
                    'points_per_file': self.root.points_per_file.get(),
                    'Sampling rate': self.root.sampling_rate.get(),
                    'V upper': self.root.V_upper.get(),
                    'V lower': self.root.V_lower.get(),
                    'Length': self.root.length.get(),
                    'Tolerance': self.root.tolerance.get(),
                    'Offset0': self.root.offset0.get(),
                    'Offset1': self.root.offset1.get(),
                    'I limit': self.root.I_limit.get(),
                    'Noise remove': self.root.is_noise_remove.get(),
                    'V0': self.root.V0.get(),
                    'dV': self.root.dV.get(),
                    'Zeroing': self.root.is_zeroing.get(),
                    'Zeroing center': self.root.zeroing_center.get(),
                    'Direction': self.root.direction.get(),
                    'Extract_method': self.root.extract_method.get(),
                    'V min': self.root.V_min.get(),
                    'V max': self.root.V_max.get(),
                    'V #bins': self.root.V_bins.get(),
                    'V scale': self.root.V_scale.get(),
                    'G min': self.root.G_min.get(),
                    'G max': self.root.G_max.get(),
                    'G #bins': self.root.G_bins.get(),
                    'G scale': self.root.G_scale.get(),
                    'I max': self.root.I_min.get(),
                    'I min': self.root.I_max.get(),
                    'I #bins': self.root.I_bins.get(),
                    'I scale': self.root.I_scale.get(),
                    't max': self.root.t_min.get(),
                    't min': self.root.t_max.get(),
                    't #bins': self.root.t_bins.get(),
                    't scale': self.root.t_scale.get(),
                    'hist_GV': self.root.plot_hist_GV.get(),
                    'hist_IV': self.root.plot_hist_IV.get(),
                    'hist_IVt': self.root.plot_hist_IVt.get(),
                    'hist_GVt': self.root.plot_hist_GVt.get(),
                    'Colorbar': self.root.colorbar_conf.get('0.0', 'end')
                }
                if os.path.exists(path):
                    with open(path, mode='r', encoding='utf-8') as f:
                        old_data = yaml.load(f.read(), yaml.SafeLoader)
                        if old_data: old_data.update({'IVscan': data})
                        else: old_data = {'IVscan': data}
                    with open(path, mode='w', encoding='utf-8') as f:
                        data = yaml.dump(old_data, f, yaml.SafeDumper)
                else:
                    with open(path, mode='w', encoding='utf-8') as f:
                        data = yaml.dump({'IVscan': data}, f, yaml.SafeDumper)
>>>>>>> ea26b2ff
        self.hide()


class Logging_GUI(logging.Handler):

    def __init__(self):
        logging.Handler.__init__(self)
        self.window = tk.Toplevel()
        self.hide()
        self.window.protocol("WM_DELETE_WINDOW", self.hide)
        self.window.title('Log')
        self.window.resizable(True, True)
        self.logtext = tk.Text(self.window, height=30, width=120)
        self.logtext.pack(side='top', fill='both', expand=True)
        self.logtext.config(state='disabled')
        buttomframe = tk.Frame(self.window)
        buttomframe.pack(side='bottom')
        tk.OptionMenu(buttomframe, loglevel, *['DEBUG', 'INFO', 'WARNING', 'ERROR', 'CRITICAL'], command=self.set_level).pack(side='left')
        tk.Button(buttomframe, text='Save', command=self.save).pack(side='left')
        tk.Button(buttomframe, text='Clear', command=self.clear).pack(side='left')
        self.queue = Queue()
        self.updatetk()

    def emit(self, record):
        self.queue.put(Queue_Item(self.logtext.config, state='normal'))
        self.queue.put(Queue_Item(self.logtext.insert, tk.END, self.format(record) + '\n'))
        self.queue.put(Queue_Item(self.logtext.see, tk.END))
        self.queue.put(Queue_Item(self.logtext.config, state='disabled'))

    def set_level(self, level):
        logger.setLevel(level)

    def save(self):
        import datetime
        path = tkinter.filedialog.asksaveasfilename(confirmoverwrite=True, initialfile=f'{datetime.datetime.now().strftime("%Y%m%dT%H%M%S")}.log', defaultextension='.log', filetypes=[('Text Files', '*.log'), ('All Files', '*.*')])
        if path:
            text = self.logtext.get('0.0', 'end').strip()
            with open(path, mode='w', encoding='utf-8') as f:
                f.write(text)

    def clear(self):
        self.logtext.config(state='normal')
        self.logtext.delete('1.0', 'end')
        self.logtext.config(state='disabled')

    def updatetk(self):
        while not self.queue.empty():
            try:
                item: Queue_Item = self.queue.get()
                item.run()
            except Exception as E:
                logger.warning(f'{type(E).__name__}: {E.args}')
        self.window.after(100, self.updatetk)

    def show(self):
        self.window.deiconify()

    def hide(self):
        self.window.withdraw()


if __name__ == '__main__':
    multiprocessing.freeze_support()  # PyInstaller
    import matplotlib
    matplotlib.use('TkAgg')
    plt.ioff()
    root = tk.Tk()
    import argparse
    parser = argparse.ArgumentParser(description='Run GUI')
    parser.add_argument('--level', type=str, default='WARNING')
    loglevel = tk.StringVar(root, value=parser.parse_args().level.upper())
    formatter = logging.Formatter('%(asctime)s - %(levelname)s - %(name)s - %(message)s')
    handler = Logging_GUI()
    handler.setFormatter(formatter)
    logger = logging.getLogger('App')
    logger.addHandler(handler)
    logger.setLevel(loglevel.get())
    GUI = Main()
    tk.mainloop()<|MERGE_RESOLUTION|>--- conflicted
+++ resolved
@@ -45,13 +45,8 @@
         tk.Label(frame, text='Experiment: ').pack(side='left')
         self.option = tk.StringVar(self.window, value='Select')
         tk.OptionMenu(frame, self.option, *['STM bj', 'IV scan'], command=self.new_tab).pack(side='left')
-<<<<<<< HEAD
-        self.CPU_threads = tk.IntVar(value=1)
-        self.always_on_top = tk.BooleanVar(value=False)
-=======
-        self.CPU_threads = tk.IntVar(self.window, value=multiprocessing.cpu_count())
+        self.CPU_threads = tk.IntVar(self.window, value=1)
         self.always_on_top = tk.BooleanVar(self.window, value=False)
->>>>>>> ea26b2ff
         tk.Label(frame, text='CPU threads: ').pack(side='left')
         tk.Entry(frame, textvariable=self.CPU_threads, width=10, justify='center').pack(side='left')
         tk.Checkbutton(frame, variable=self.always_on_top, text="Always on top", command=self.on_top).pack(side='left')
@@ -259,8 +254,8 @@
             self.colorbar_conf.edit_modified(False)
 
     def run(self):
-<<<<<<< HEAD
         if self.is_run == False:
+            self.cleanup('partial')
             self.run_config = {
                 "length": self.extract_length.get(),
                 "upper": self.upper.get(),
@@ -285,192 +280,106 @@
                 except Exception as E:
                     tkinter.messagebox.showerror('Error', 'Invalid directory')
                     return
-            for item in self.frame_figures.winfo_children():
+            for item in self.frame_figure.winfo_children():
                 item.destroy()
             gc.collect()
             self.G = np.empty((0, self.run_config['length']))
+            self.X = np.empty((0, self.run_config['length']))
             # hist G
             if self.run_config['plot_hist_G']:
                 self.hist_G = STM_bj.Hist_G([self.G_min.get(), self.G_max.get()], self.G_bins.get(), self.G_scale.get())
-                self.canvas_G = FigureCanvasTkAgg(self.hist_G.fig, self.frame_figures)
+                self.canvas_G = FigureCanvasTkAgg(self.hist_G.fig, self.frame_figure)
                 self.canvas_G.get_tk_widget().grid(row=0, column=0, columnspan=5, pady=10)
-                self.navtool_G = NavigationToolbar2Tk(self.canvas_G, self.frame_figures, pack_toolbar=False)
+                self.navtool_G = NavigationToolbar2Tk(self.canvas_G, self.frame_figure, pack_toolbar=False)
                 self.navtool_G.grid(row=1, column=0, columnspan=4, sticky='w')
-                self.autoscale_G = tk.BooleanVar(value=True)
-                tk.Checkbutton(self.frame_figures, variable=self.autoscale_G, text="Autoscale").grid(row=1, column=4, sticky='w')
-                self.canvas_G.draw()
+                self.autoscale_G = tk.BooleanVar(self.window, value=True)
+                tk.Checkbutton(self.frame_figure, variable=self.autoscale_G, text="Autoscale").grid(row=2, column=0, sticky='w')
+                self.canvas_G.draw_idle()
             # hist GS
             if self.run_config['plot_hist_GS']:
                 self.hist_GS = STM_bj.Hist_GS([self.X_min.get(), self.X_max.get()], [self.G_min.get(), self.G_max.get()], self.X_bins.get(), self.G_bins.get(), self.X_scale.get(), self.G_scale.get(), self.zero_point.get(), self.points_per_nm.get())
-                self.canvas_GS = FigureCanvasTkAgg(self.hist_GS.fig, self.frame_figures)
+                self.canvas_GS = FigureCanvasTkAgg(self.hist_GS.fig, self.frame_figure)
                 self.canvas_GS.get_tk_widget().grid(row=0, column=5, columnspan=5, pady=10)
-                self.navtool_GS = NavigationToolbar2Tk(self.canvas_GS, self.frame_figures, pack_toolbar=False)
+                self.navtool_GS = NavigationToolbar2Tk(self.canvas_GS, self.frame_figure, pack_toolbar=False)
                 self.navtool_GS.grid(row=1, column=5, columnspan=4, sticky='w')
-                self.canvas_GS.draw()
+                self.canvas_GS.draw_idle()
             # hist Gt
             if (self.is_raw.get() == 'raw') & self.run_config['plot_hist_Gt']:
                 self.hist_Gt = STM_bj.Hist_Gt([self.t_min.get(), self.t_max.get()], [self.G_min.get(), self.G_max.get()], self.t_bin_size.get(), self.G_bins.get(), self.t_scale.get(), self.G_scale.get())
-                self.canvas_Gt = FigureCanvasTkAgg(self.hist_Gt.fig, self.frame_figures)
+                self.canvas_Gt = FigureCanvasTkAgg(self.hist_Gt.fig, self.frame_figure)
                 self.canvas_Gt.get_tk_widget().grid(row=0, column=10, columnspan=5, pady=10)
-                self.navtool_Gt = NavigationToolbar2Tk(self.canvas_Gt, self.frame_figures, pack_toolbar=False)
+                self.navtool_Gt = NavigationToolbar2Tk(self.canvas_Gt, self.frame_figure, pack_toolbar=False)
                 self.navtool_Gt.grid(row=1, column=10, columnspan=4, sticky='w')
-                self.canvas_Gt.draw()
+                self.canvas_Gt.draw_idle()
             # hist 2DCH
             if self.run_config['plot_2DCH']:
                 self.hist_2DCH = STM_bj.Hist_Correlation([self.G_min.get(), self.G_max.get()], self.G_bins.get(), self.G_scale.get())
-                self.canvas_2DCH = FigureCanvasTkAgg(self.hist_2DCH.fig, self.frame_figures)
+                self.canvas_2DCH = FigureCanvasTkAgg(self.hist_2DCH.fig, self.frame_figure)
                 self.canvas_2DCH.get_tk_widget().grid(row=0, column=15, columnspan=5, pady=10)
-                self.navtool_2DCH = NavigationToolbar2Tk(self.canvas_2DCH, self.frame_figures, pack_toolbar=False)
+                self.navtool_2DCH = NavigationToolbar2Tk(self.canvas_2DCH, self.frame_figure, pack_toolbar=False)
                 self.navtool_2DCH.grid(row=1, column=15, columnspan=4, sticky='w')
-                self.canvas_2DCH.draw()
+                self.canvas_2DCH.draw_idle()
+            # Trace GS
+            if self.run_config['plot_hist_GS']:
+
+                def show_trace_GS(action: Literal['next', 'prev', 'show', 'clear']):
+                    trace = self.current_trace_GS.get()
+                    if action == 'show':
+                        if self.plot_trace_GS.get():
+                            if -self.G.shape[0] <= trace < self.G.shape[0]:
+                                if self.current_lines_GS: self.current_lines_GS.set_data(self.X[trace], self.G[trace])
+                                else: self.current_lines_GS = self.hist_GS.ax.plot(self.X[trace], self.G[trace], color='k')[0]
+                                self.canvas_GS.draw_idle()
+                    elif action == 'next':
+                        if -self.G.shape[0] <= trace + 1 < self.G.shape[0]:
+                            self.current_trace_GS.set(trace + 1)
+                    elif action == 'prev':
+                        if -self.G.shape[0] <= trace - 1 < self.G.shape[0]:
+                            self.current_trace_GS.set(trace - 1)
+                    elif action == 'clear':
+                        if self.current_lines_GS:
+                            self.current_lines_GS.remove()
+                            self.current_lines_GS = None
+                            self.canvas_GS.draw_idle()
+
+                self.plot_trace_GS = tk.BooleanVar(self.window, value=False)
+                self.current_trace_GS = tk.IntVar(self.window, value=-1)
+                self.current_lines_GS = None
+                frame_trace_GS = tk.Frame(self.frame_figure)
+                frame_trace_GS.grid(row=2, column=5, sticky='w')
+                tk.Checkbutton(frame_trace_GS, text="Trace: ", variable=self.plot_trace_GS).pack(side='left', anchor='w')
+                tk.Button(frame_trace_GS, text='<', command=lambda: show_trace_GS('prev')).pack(side='left', anchor='w')
+                current_trace_GS_entry = tk.Entry(frame_trace_GS, textvariable=self.current_trace_GS, justify='center', width=8)
+                current_trace_GS_entry.pack(side='left', anchor='w')
+                tk.Button(frame_trace_GS, text='>', command=lambda: show_trace_GS('next')).pack(side='left', anchor='w')
+                current_trace_GS_entry.bind("<Down>", lambda *args: show_trace_GS('prev'))
+                current_trace_GS_entry.bind("<Up>", lambda *args: show_trace_GS('next'))
+                self.plot_trace_GS.trace_add('write', lambda *args: show_trace_GS('show' if self.plot_trace_GS.get() else 'clear'))
+                self.current_trace_GS.trace_add('write', lambda *args: show_trace_GS('show'))
             self.colorbar_apply()
+            self.status_traces.config(text=0)
             self.window.update_idletasks()
-            self.status_traces.config(text=0)
-            self.time_init = None
+            self._lock = threading.Lock()
+            self._lock.acquire()
             threading.Thread(target=self.add_data, args=(path, )).start()
             if isinstance(path, list): return
-            self.observer = Observer()
-            self.observer.schedule(self, path=path, recursive=self.run_config['recursive'])
-            self.observer.start()
-            logger.info(f'Start observer: {path}')
-            atexit.register(self.observer.stop)
-            self.run_button.config(text='Stop', bg='red')
-            self.is_run = True
-        else:
+            try:
+                from watchdog.observers import Observer
+                self.observer = Observer()
+                self.observer.schedule(self.FileHandler(self), path=path, recursive=self.run_config['recursive'])
+                self.observer.start()
+                logger.info(f'Start observer: {path}')
+                atexit.register(self.observer.stop)
+                self.run_button.config(text='Stop', bg='red')
+                self.is_run = True
+            except ImportError:
+                logger.warning('Module watchdog was not found. Data can not be updated in realtime.')
+        elif self.is_run == True:
             self.run_button.config(text='Run', bg='lime')
             self.is_run = False
             threading.Thread(target=self.observer.stop).start()
             logger.info(f'Stop observer')
             gc.collect()
-=======
-        match self.is_run:
-            case False:
-                self.cleanup('partial')
-                self.run_config = {
-                    "length": self.extract_length.get(),
-                    "upper": self.upper.get(),
-                    "lower": self.lower.get(),
-                    "method": self.direction.get(),
-                    "zero_point": self.zero_point.get(),
-                    "x_conversion": self.points_per_nm.get(),
-                    'G_scale': self.G_scale.get(),
-                    'X_scale': self.X_scale.get(),
-                    't_scale': self.t_scale.get(),
-                    'recursive': self.directory_recursive.get(),
-                    'data_type': self.is_raw.get(),
-                    'plot_hist_G': self.plot_hist_G.get(),
-                    'plot_hist_GS': self.plot_hist_GS.get(),
-                    'plot_hist_Gt': self.plot_hist_Gt.get(),
-                    'plot_2DCH': self.plot_2DCH.get()
-                }
-                path = self.directory_path.get()
-                if not os.path.isdir(path):
-                    try:
-                        path = json.loads(path)
-                    except Exception as E:
-                        tkinter.messagebox.showerror('Error', 'Invalid directory')
-                        return
-                for item in self.frame_figure.winfo_children():
-                    item.destroy()
-                gc.collect()
-                self.G = np.empty((0, self.run_config['length']))
-                self.X = np.empty((0, self.run_config['length']))
-                # hist G
-                if self.run_config['plot_hist_G']:
-                    self.hist_G = STM_bj.Hist_G([self.G_min.get(), self.G_max.get()], self.G_bins.get(), self.G_scale.get())
-                    self.canvas_G = FigureCanvasTkAgg(self.hist_G.fig, self.frame_figure)
-                    self.canvas_G.get_tk_widget().grid(row=0, column=0, columnspan=5, pady=10)
-                    self.navtool_G = NavigationToolbar2Tk(self.canvas_G, self.frame_figure, pack_toolbar=False)
-                    self.navtool_G.grid(row=1, column=0, columnspan=4, sticky='w')
-                    self.autoscale_G = tk.BooleanVar(self.window, value=True)
-                    tk.Checkbutton(self.frame_figure, variable=self.autoscale_G, text="Autoscale").grid(row=2, column=0, sticky='w')
-                    self.canvas_G.draw_idle()
-                # hist GS
-                if self.run_config['plot_hist_GS']:
-                    self.hist_GS = STM_bj.Hist_GS([self.X_min.get(), self.X_max.get()], [self.G_min.get(), self.G_max.get()], self.X_bins.get(), self.G_bins.get(), self.X_scale.get(), self.G_scale.get(), self.zero_point.get(), self.points_per_nm.get())
-                    self.canvas_GS = FigureCanvasTkAgg(self.hist_GS.fig, self.frame_figure)
-                    self.canvas_GS.get_tk_widget().grid(row=0, column=5, columnspan=5, pady=10)
-                    self.navtool_GS = NavigationToolbar2Tk(self.canvas_GS, self.frame_figure, pack_toolbar=False)
-                    self.navtool_GS.grid(row=1, column=5, columnspan=4, sticky='w')
-                    self.canvas_GS.draw_idle()
-                # hist Gt
-                if (self.is_raw.get() == 'raw') & self.run_config['plot_hist_Gt']:
-                    self.hist_Gt = STM_bj.Hist_Gt([self.t_min.get(), self.t_max.get()], [self.G_min.get(), self.G_max.get()], self.t_bin_size.get(), self.G_bins.get(), self.t_scale.get(), self.G_scale.get())
-                    self.canvas_Gt = FigureCanvasTkAgg(self.hist_Gt.fig, self.frame_figure)
-                    self.canvas_Gt.get_tk_widget().grid(row=0, column=10, columnspan=5, pady=10)
-                    self.navtool_Gt = NavigationToolbar2Tk(self.canvas_Gt, self.frame_figure, pack_toolbar=False)
-                    self.navtool_Gt.grid(row=1, column=10, columnspan=4, sticky='w')
-                    self.canvas_Gt.draw_idle()
-                # hist 2DCH
-                if self.run_config['plot_2DCH']:
-                    self.hist_2DCH = STM_bj.Hist_Correlation([self.G_min.get(), self.G_max.get()], self.G_bins.get(), self.G_scale.get())
-                    self.canvas_2DCH = FigureCanvasTkAgg(self.hist_2DCH.fig, self.frame_figure)
-                    self.canvas_2DCH.get_tk_widget().grid(row=0, column=15, columnspan=5, pady=10)
-                    self.navtool_2DCH = NavigationToolbar2Tk(self.canvas_2DCH, self.frame_figure, pack_toolbar=False)
-                    self.navtool_2DCH.grid(row=1, column=15, columnspan=4, sticky='w')
-                    self.canvas_2DCH.draw_idle()
-                # Trace GS
-                if self.run_config['plot_hist_GS']:
-
-                    def show_trace_GS(action: Literal['next', 'prev', 'show', 'clear']):
-                        trace = self.current_trace_GS.get()
-                        if action == 'show':
-                            if self.plot_trace_GS.get():
-                                if -self.G.shape[0] <= trace < self.G.shape[0]:
-                                    if self.current_lines_GS: self.current_lines_GS.set_data(self.X[trace], self.G[trace])
-                                    else: self.current_lines_GS = self.hist_GS.ax.plot(self.X[trace], self.G[trace], color='k')[0]
-                                    self.canvas_GS.draw_idle()
-                        elif action == 'next':
-                            if -self.G.shape[0] <= trace + 1 < self.G.shape[0]:
-                                self.current_trace_GS.set(trace + 1)
-                        elif action == 'prev':
-                            if -self.G.shape[0] <= trace - 1 < self.G.shape[0]:
-                                self.current_trace_GS.set(trace - 1)
-                        elif action == 'clear':
-                            if self.current_lines_GS:
-                                self.current_lines_GS.remove()
-                                self.current_lines_GS = None
-                                self.canvas_GS.draw_idle()
-
-                    self.plot_trace_GS = tk.BooleanVar(self.window, value=False)
-                    self.current_trace_GS = tk.IntVar(self.window, value=-1)
-                    self.current_lines_GS = None
-                    frame_trace_GS = tk.Frame(self.frame_figure)
-                    frame_trace_GS.grid(row=2, column=5, sticky='w')
-                    tk.Checkbutton(frame_trace_GS, text="Trace: ", variable=self.plot_trace_GS).pack(side='left', anchor='w')
-                    tk.Button(frame_trace_GS, text='<', command=lambda: show_trace_GS('prev')).pack(side='left', anchor='w')
-                    current_trace_GS_entry = tk.Entry(frame_trace_GS, textvariable=self.current_trace_GS, justify='center', width=8)
-                    current_trace_GS_entry.pack(side='left', anchor='w')
-                    tk.Button(frame_trace_GS, text='>', command=lambda: show_trace_GS('next')).pack(side='left', anchor='w')
-                    current_trace_GS_entry.bind("<Down>", lambda *args: show_trace_GS('prev'))
-                    current_trace_GS_entry.bind("<Up>", lambda *args: show_trace_GS('next'))
-                    self.plot_trace_GS.trace_add('write', lambda *args: show_trace_GS('show' if self.plot_trace_GS.get() else 'clear'))
-                    self.current_trace_GS.trace_add('write', lambda *args: show_trace_GS('show'))
-                self.colorbar_apply()
-                self.status_traces.config(text=0)
-                self.window.update_idletasks()
-                self._lock = threading.Lock()
-                self._lock.acquire()
-                threading.Thread(target=self.add_data, args=(path, )).start()
-                if isinstance(path, list): return
-                try:
-                    from watchdog.observers import Observer
-                    self.observer = Observer()
-                    self.observer.schedule(self.FileHandler(self), path=path, recursive=self.run_config['recursive'])
-                    self.observer.start()
-                    logger.info(f'Start observer: {path}')
-                    atexit.register(self.observer.stop)
-                    self.run_button.config(text='Stop', bg='red')
-                    self.is_run = True
-                except ImportError:
-                    logger.warning('Module watchdog was not found. Data can not be updated in realtime.')
-            case True:
-                self.run_button.config(text='Run', bg='lime')
-                self.is_run = False
-                threading.Thread(target=self.observer.stop).start()
-                logger.info(f'Stop observer')
-                gc.collect()
->>>>>>> ea26b2ff
 
     try:
         from watchdog.events import FileSystemEventHandler
@@ -507,40 +416,22 @@
             self.queue.put(Queue_Item(self.status_last_file.config, text=f"{len(path)} files" if len(path) > 1 else path[0], bg='yellow'))
         try:
             logger.debug(f'Add data: {path}')
-<<<<<<< HEAD
             if self.run_config['data_type'] == 'raw':
                 df = STM_bj.load_data_with_metadata(path, **self.run_config, max_workers=GUI.CPU_threads.get())
                 df['extracted'] = df['data'].apply(lambda g: STM_bj.extract_data(g, **self.run_config))
-                extracted = np.concatenate(df['extracted'].values)
+                G = np.concatenate(df['extracted'].values)
                 time = np.repeat(df['time'].values, df['extracted'].apply(lambda g: g.shape[0]).values)
-                if not self.time_init: self.time_init = time.min()
-                time = time - self.time_init
+                if not hasattr(self, 'time_init'):
+                    self.time_init = time.min()
+                    if self._lock.locked(): self._lock.release()
             elif self.run_config['data_type'] == 'cut':
                 df = STM_bj.load_data_with_metadata(path, **self.run_config, max_workers=GUI.CPU_threads.get())['data']
                 length = df.apply(lambda x: x.shape[-1])
                 max_length = max(*length, self.run_config['length'])
                 df[length < max_length] = df[length < max_length].apply(lambda x: np.pad(x, (0, max_length - x.shape[-1]), 'constant', constant_values=0))
-                extracted = np.stack(df)
+                G = np.stack(df)
                 self.G = np.empty((0, max_length))
-=======
-            match self.run_config['data_type']:
-                case 'raw':
-                    df = STM_bj.load_data_with_metadata(path, **self.run_config, max_workers=GUI.CPU_threads.get())
-                    df['extracted'] = df['data'].apply(lambda g: STM_bj.extract_data(g, **self.run_config))
-                    G = np.concatenate(df['extracted'].values)
-                    time = np.repeat(df['time'].values, df['extracted'].apply(lambda g: g.shape[0]).values)
-                    if not hasattr(self, 'time_init'):
-                        self.time_init = time.min()
-                        if self._lock.locked(): self._lock.release()
-                case 'cut':
-                    df = STM_bj.load_data_with_metadata(path, **self.run_config, max_workers=GUI.CPU_threads.get())['data']
-                    length = df.apply(lambda x: x.shape[-1])
-                    max_length = max(*length, self.run_config['length'])
-                    df[length < max_length] = df[length < max_length].apply(lambda x: np.pad(x, (0, max_length - x.shape[-1]), 'constant', constant_values=0))
-                    G = np.stack(df)
-                    self.G = np.empty((0, max_length))
-                    self.X = np.empty((0, max_length))
->>>>>>> ea26b2ff
+                self.X = np.empty((0, max_length))
         except Exception as E:
             logger.warning(f'Failed to extract files: {path}: {type(E).__name__}: {E.args}')
             self.queue.put(Queue_Item(self.status_last_file.config, bg='red'))
@@ -703,11 +594,10 @@
 
     def run(self):
         tabname = GUI.tabcontrol.tab(GUI.tabcontrol.index('current'), 'text')
-<<<<<<< HEAD
         if self.tabcontrol.index('current') == 0:
             path = tkinter.filedialog.asksaveasfilename(confirmoverwrite=True, initialfile=f'{tabname}.csv', defaultextension='.csv', filetypes=[('Comma delimited', '*.csv'), ('All Files', '*.*')])
             if not path: return
-            A = STM_bj.get_displacement(self.root.G, **self.root.run_config).ravel()
+            A = self.root.X.ravel()
             if self.check_raw_G.get(): A = np.vstack([A, self.root.G.ravel()])
             if self.check_raw_logG.get(): A = np.vstack([A, np.log10(np.abs(self.root.G)).ravel()])
             np.savetxt(path, A.T, delimiter=",")
@@ -729,6 +619,7 @@
             else:
                 np.savetxt(path, count, delimiter=",")
         elif self.tabcontrol.index('current') == 3:
+            import yaml
             path = tkinter.filedialog.asksaveasfilename(confirmoverwrite=True, initialfile='config.yaml', defaultextension='.yaml', filetypes=[('YAML', '*.yaml'), ('All Files', '*.*')])
             if not path: return
             data = {
@@ -768,74 +659,6 @@
             else:
                 with open(path, mode='w', encoding='utf-8') as f:
                     data = yaml.dump({'STM-bj': data}, f, yaml.SafeDumper)
-=======
-        match self.tabcontrol.index('current'):
-            case 0:
-                path = tkinter.filedialog.asksaveasfilename(confirmoverwrite=True, initialfile=f'{tabname}.csv', defaultextension='.csv', filetypes=[('Comma delimited', '*.csv'), ('All Files', '*.*')])
-                if not path: return
-                A = self.root.X.ravel()
-                if self.check_raw_G.get(): A = np.vstack([A, self.root.G.ravel()])
-                if self.check_raw_logG.get(): A = np.vstack([A, np.log10(np.abs(self.root.G)).ravel()])
-                np.savetxt(path, A.T, delimiter=",")
-            case 1:
-                path = tkinter.filedialog.asksaveasfilename(confirmoverwrite=True, initialfile=f'{tabname}.csv', defaultextension='.csv', filetypes=[('Comma delimited', '*.csv'), ('All Files', '*.*')])
-                if not path: return
-                G = np.log10(np.abs(self.root.hist_G.x)) if self.root.run_config['G_scale'] == 'log' else self.root.hist_G.x
-                count = self.root.hist_G.height_per_trace if self.option_1D_count.get() == 'Count/trace' else self.root.hist_G.height
-                np.savetxt(path, np.vstack([G, count]).T, delimiter=',')
-            case 2:
-                path = tkinter.filedialog.asksaveasfilename(confirmoverwrite=True, initialfile=f'{tabname}.csv', defaultextension='.csv', filetypes=[('Comma delimited', '*.csv'), ('All Files', '*.*')])
-                if not path: return
-                count = self.root.hist_GS.height_per_trace.T if self.option_2D_count.get() == 'Count/trace' else self.root.hist_GS.height.T
-                if self.check_2D_axis.get():
-                    df = pd.DataFrame(count)
-                    df.columns = np.log10(np.abs(self.root.hist_GS.x)) if self.root.run_config['X_scale'] == 'log' else self.root.hist_GS.x
-                    df.index = np.log10(np.abs(self.root.hist_GS.y)) if self.root.run_config['G_scale'] == 'log' else self.root.hist_GS.y
-                    df.to_csv(path, sep=',')
-                else:
-                    np.savetxt(path, count, delimiter=",")
-            case 3:
-                import yaml
-                path = tkinter.filedialog.asksaveasfilename(confirmoverwrite=True, initialfile='config.yaml', defaultextension='.yaml', filetypes=[('YAML', '*.yaml'), ('All Files', '*.*')])
-                if not path: return
-                data = {
-                    'Data type': self.root.is_raw.get(),
-                    'Recursive': self.root.directory_recursive.get(),
-                    'Length': self.root.extract_length.get(),
-                    'G upper': self.root.upper.get(),
-                    'G lower': self.root.lower.get(),
-                    'X=0@G=': self.root.zero_point.get(),
-                    'Points/nm': self.root.points_per_nm.get(),
-                    'Direction': self.root.direction.get(),
-                    'G min': self.root.G_min.get(),
-                    'G max': self.root.G_max.get(),
-                    'G #bins': self.root.G_bins.get(),
-                    'G scale': self.root.G_scale.get(),
-                    'X min': self.root.X_min.get(),
-                    'X max': self.root.X_max.get(),
-                    'X #bins': self.root.X_bins.get(),
-                    'X scale': self.root.X_scale.get(),
-                    't min': self.root.t_min.get(),
-                    't max': self.root.t_max.get(),
-                    't bin size': self.root.t_bin_size.get(),
-                    't scale': self.root.t_scale.get(),
-                    'hist_G': self.root.plot_hist_G.get(),
-                    'hist_GS': self.root.plot_hist_GS.get(),
-                    'hist_Gt': self.root.plot_hist_Gt.get(),
-                    'hist_2DCH': self.root.plot_2DCH.get(),
-                    'Colorbar': self.root.colorbar_conf.get('0.0', 'end')
-                }
-                if os.path.exists(path):
-                    with open(path, mode='r', encoding='utf-8') as f:
-                        old_data = yaml.load(f.read(), yaml.SafeLoader)
-                        if old_data: old_data.update({'STM-bj': data})
-                        else: old_data = {'STM-bj': data}
-                    with open(path, mode='w', encoding='utf-8') as f:
-                        data = yaml.dump(old_data, f, yaml.SafeDumper)
-                else:
-                    with open(path, mode='w', encoding='utf-8') as f:
-                        data = yaml.dump({'STM-bj': data}, f, yaml.SafeDumper)
->>>>>>> ea26b2ff
         self.hide()
 
 
@@ -1049,8 +872,8 @@
             self.colorbar_conf.edit_modified(False)
 
     def run(self):
-<<<<<<< HEAD
         if self.is_run == False:
+            self.cleanup('partial')
             full_length = self.num_segment.get() * self.length.get() + self.offset0.get() + self.offset1.get()
             self.run_config = {
                 "mode": self.mode.get(),
@@ -1063,6 +886,7 @@
                 "V_upper": self.V_upper.get(),
                 "V_lower": self.V_lower.get(),
                 "length_segment": self.length.get(),
+                "tolerance": self.tolerance.get(),
                 "offset": (self.offset0.get(), self.offset1.get()),
                 'is_noise_remove': self.is_noise_remove.get(),
                 'V0': self.V0.get(),
@@ -1077,7 +901,8 @@
                 'I_scale': self.I_scale.get(),
                 'plot_hist_GV': self.plot_hist_GV.get(),
                 'plot_hist_IV': self.plot_hist_IV.get(),
-                'plot_hist_IVt': self.plot_hist_IVt.get()
+                'plot_hist_IVt': self.plot_hist_IVt.get(),
+                'plot_hist_GVt': self.plot_hist_GVt.get()
             }
             path = self.directory_path.get()
             if not os.path.isdir(path):
@@ -1091,8 +916,18 @@
             gc.collect()
             self.I = np.empty((0, self.length.get()))
             self.V = np.empty((0, self.length.get()))
+            self.G = np.empty((0, self.length.get()))
             self.I_full = np.empty((0, full_length))
             self.V_full = np.empty((0, full_length))
+            self.G_full = np.empty((0, full_length))
+            # hist IV
+            if self.run_config['plot_hist_IV']:
+                self.hist_IV = IVscan.Hist_IV([self.V_min.get(), self.V_max.get()], [self.I_min.get(), self.I_max.get()], self.V_bins.get(), self.I_bins.get(), self.V_scale.get(), self.I_scale.get(), 'wk' if self.mode.get() == 'Ewk' else 'bias')
+                self.canvas_IV = FigureCanvasTkAgg(self.hist_IV.fig, self.frame_figure)
+                self.canvas_IV.get_tk_widget().grid(row=0, column=0, columnspan=5, pady=10)
+                self.navtool_IV = NavigationToolbar2Tk(self.canvas_IV, self.frame_figure, pack_toolbar=False)
+                self.navtool_IV.grid(row=1, column=0, columnspan=4, sticky='w')
+                self.canvas_IV.draw_idle()
             #hist GV
             if self.run_config['plot_hist_GV']:
                 self.hist_GV = IVscan.Hist_GV([self.V_min.get(), self.V_max.get()], [self.G_min.get(), self.G_max.get()], self.V_bins.get(), self.G_bins.get(), self.V_scale.get(), self.G_scale.get(), 'wk' if self.mode.get() == 'Ewk' else 'bias')
@@ -1100,15 +935,7 @@
                 self.canvas_GV.get_tk_widget().grid(row=0, column=5, columnspan=5, pady=10)
                 self.navtool_GV = NavigationToolbar2Tk(self.canvas_GV, self.frame_figure, pack_toolbar=False)
                 self.navtool_GV.grid(row=1, column=5, columnspan=4, sticky='w')
-                self.canvas_GV.draw()
-            # hist IV
-            if self.run_config['plot_hist_IV']:
-                self.hist_IV = IVscan.Hist_IV([self.V_min.get(), self.V_max.get()], [self.I_min.get(), self.I_max.get()], self.V_bins.get(), self.I_bins.get(), self.V_scale.get(), self.I_scale.get(), 'wk' if self.mode.get() == 'Ewk' else 'bias')
-                self.canvas_IV = FigureCanvasTkAgg(self.hist_IV.fig, self.frame_figure)
-                self.canvas_IV.get_tk_widget().grid(row=0, column=0, columnspan=5, pady=10)
-                self.navtool_IV = NavigationToolbar2Tk(self.canvas_IV, self.frame_figure, pack_toolbar=False)
-                self.navtool_IV.grid(row=1, column=0, columnspan=4, sticky='w')
-                self.canvas_IV.draw()
+                self.canvas_GV.draw_idle()
             # hist IVt
             if self.run_config['plot_hist_IVt']:
                 self.hist_IVt = IVscan.Hist_IVt([self.t_min.get(), self.t_max.get()], [self.I_min.get(), self.I_max.get()], [self.V_min.get(), self.V_max.get()], self.t_bins.get(), self.I_bins.get(), self.t_scale.get(), self.I_scale.get(), self.V_scale.get(), self.sampling_rate.get(),
@@ -1117,234 +944,137 @@
                 self.canvas_IVt.get_tk_widget().grid(row=0, column=10, columnspan=5, pady=10)
                 self.navtool_IVt = NavigationToolbar2Tk(self.canvas_IVt, self.frame_figure, pack_toolbar=False)
                 self.navtool_IVt.grid(row=1, column=10, columnspan=4, sticky='w')
-                self.canvas_IVt.draw()
+                self.canvas_IVt.draw_idle()
+            # hist GVt
+            if self.run_config['plot_hist_GVt']:
+                self.hist_GVt = IVscan.Hist_GVt([self.t_min.get(), self.t_max.get()], [self.G_min.get(), self.G_max.get()], [self.V_min.get(), self.V_max.get()], self.t_bins.get(), self.G_bins.get(), self.t_scale.get(), self.G_scale.get(), self.V_scale.get(), self.sampling_rate.get(),
+                                                'wk' if self.mode.get() == 'Ewk' else 'bias')
+                self.canvas_GVt = FigureCanvasTkAgg(self.hist_GVt.fig, self.frame_figure)
+                self.canvas_GVt.get_tk_widget().grid(row=0, column=15, columnspan=5, pady=10)
+                self.navtool_GVt = NavigationToolbar2Tk(self.canvas_GVt, self.frame_figure, pack_toolbar=False)
+                self.navtool_GVt.grid(row=1, column=15, columnspan=4, sticky='w')
+                self.canvas_GVt.draw_idle()
+            # # Trace IV/GV
+            if self.run_config['plot_hist_IV'] or self.run_config['plot_hist_GV']:
+
+                def show_trace_IV_GV(action: Literal['next', 'prev', 'show', 'clear']):
+                    trace = self.current_trace_IV_GV.get()
+                    if action == 'show':
+                        if self.plot_trace_IV_GV.get():
+                            if -self.V.shape[0] <= trace < self.V.shape[0]:
+                                if self.run_config['plot_hist_IV']:
+                                    if self.current_lines_IV: self.current_lines_IV.set_data(self.V[trace], np.abs(self.I[trace]))
+                                    else: self.current_lines_IV = self.hist_IV.ax.plot(self.V[trace], np.abs(self.I[trace]), color='k')[0]
+                                    self.canvas_IV.draw_idle()
+                                if self.run_config['plot_hist_GV']:
+                                    if self.current_lines_GV: self.current_lines_GV.set_data(self.V[trace], np.abs(self.G[trace]))
+                                    else: self.current_lines_GV = self.hist_GV.ax.plot(self.V[trace], np.abs(self.G[trace]), color='k')[0]
+                                    self.canvas_GV.draw_idle()
+                    elif action == 'next':
+                        if -self.V.shape[0] <= trace + 1 < self.V.shape[0]:
+                            self.current_trace_IV_GV.set(trace + 1)
+                    elif action == 'prev':
+                        if -self.V.shape[0] <= trace - 1 < self.V.shape[0]:
+                            self.current_trace_IV_GV.set(trace - 1)
+                    elif action == 'clear':
+                        if self.current_lines_IV:
+                            self.current_lines_IV.remove()
+                            self.current_lines_IV = None
+                            self.canvas_IV.draw_idle()
+                        if self.current_lines_GV:
+                            self.current_lines_GV.remove()
+                            self.current_lines_GV = None
+                            self.canvas_GV.draw_idle()
+
+                self.plot_trace_IV_GV = tk.BooleanVar(self.window, value=False)
+                self.current_trace_IV_GV = tk.IntVar(self.window, value=-1)
+                self.current_lines_IV = None
+                self.current_lines_GV = None
+                frame_trace_IV = tk.Frame(self.frame_figure)
+                frame_trace_IV.grid(row=2, column=0, sticky='w') if self.run_config['plot_hist_IV'] else frame_trace_IV.grid(row=2, column=5, sticky='w')
+                tk.Checkbutton(frame_trace_IV, text="Segment: ", variable=self.plot_trace_IV_GV).pack(side='left', anchor='w')
+                tk.Button(frame_trace_IV, text='<', command=lambda: show_trace_IV_GV('prev')).pack(side='left', anchor='w')
+                current_trace_IV_entry = tk.Entry(frame_trace_IV, textvariable=self.current_trace_IV_GV, justify='center', width=8)
+                current_trace_IV_entry.pack(side='left', anchor='w')
+                tk.Button(frame_trace_IV, text='>', command=lambda: show_trace_IV_GV('next')).pack(side='left', anchor='w')
+                current_trace_IV_entry.bind("<Down>", lambda *args: show_trace_IV_GV('prev'))
+                current_trace_IV_entry.bind("<Up>", lambda *args: show_trace_IV_GV('next'))
+                self.plot_trace_IV_GV.trace_add('write', lambda *args: show_trace_IV_GV('show' if self.plot_trace_IV_GV.get() else 'clear'))
+                self.current_trace_IV_GV.trace_add('write', lambda *args: show_trace_IV_GV('show'))
+            # Trace IVt/GVt
+            if self.run_config['plot_hist_IVt'] or self.run_config['plot_hist_GVt']:
+
+                def show_trace_It(action: Literal['next', 'prev', 'show', 'clear']):
+                    trace = self.current_trace_It_Gt.get()
+                    if action == 'show':
+                        if self.plot_trace_It_Gt.get():
+                            if -self.V_full.shape[0] <= trace < self.V_full.shape[0]:
+                                if self.run_config['plot_hist_IVt']:
+                                    if self.current_lines_It: self.current_lines_It.set_data(self.time_array, np.abs(self.I_full[trace]))
+                                    else: self.current_lines_It = self.hist_IVt.ax.plot(self.time_array, np.abs(self.I_full[trace]), color='k')[0]
+                                    self.canvas_IVt.draw_idle()
+                                if self.run_config['plot_hist_GVt']:
+                                    if self.current_lines_Gt: self.current_lines_Gt.set_data(self.time_array, np.abs(self.G_full[trace]))
+                                    else: self.current_lines_Gt = self.hist_GVt.ax.plot(self.time_array, np.abs(self.G_full[trace]), color='k')[0]
+                                    self.canvas_GVt.draw_idle()
+                    elif action == 'next':
+                        if -self.V_full.shape[0] <= trace + 1 < self.V_full.shape[0]:
+                            self.current_trace_It_Gt.set(trace + 1)
+                    elif action == 'prev':
+                        if -self.V_full.shape[0] <= trace - 1 < self.V_full.shape[0]:
+                            self.current_trace_It_Gt.set(trace - 1)
+                    elif action == 'clear':
+                        if self.current_lines_It:
+                            self.current_lines_It.remove()
+                            self.current_lines_It = None
+                            self.canvas_IVt.draw_idle()
+                        if self.current_lines_Gt:
+                            self.current_lines_Gt.remove()
+                            self.current_lines_Gt = None
+                            self.canvas_GVt.draw_idle()
+
+                self.plot_trace_It_Gt = tk.BooleanVar(self.window, value=False)
+                self.current_trace_It_Gt = tk.IntVar(self.window, value=-1)
+                self.current_lines_It = None
+                self.current_lines_Gt = None
+                if self.run_config['plot_hist_IVt']: self.time_array = np.arange(full_length) / self.hist_IVt.x_conversion
+                else: self.time_array = np.arange(full_length) / self.hist_GVt.x_conversion
+                frame_trace_It = tk.Frame(self.frame_figure)
+                frame_trace_It.grid(row=2, column=10, sticky='w') if self.run_config['plot_hist_IVt'] else frame_trace_It.grid(row=2, column=15, sticky='w')
+                tk.Checkbutton(frame_trace_It, text="Fullcycle: ", variable=self.plot_trace_It_Gt).pack(side='left', anchor='w')
+                tk.Button(frame_trace_It, text='<', command=lambda: show_trace_It('prev')).pack(side='left', anchor='w')
+                current_trace_It_entry = tk.Entry(frame_trace_It, textvariable=self.current_trace_It_Gt, justify='center', width=8)
+                current_trace_It_entry.pack(side='left', anchor='w')
+                tk.Button(frame_trace_It, text='>', command=lambda: show_trace_It('next')).pack(side='left', anchor='w')
+                current_trace_It_entry.bind("<Down>", lambda *args: show_trace_It('prev'))
+                current_trace_It_entry.bind("<Up>", lambda *args: show_trace_It('next'))
+                self.plot_trace_It_Gt.trace_add('write', lambda *args: show_trace_It('show' if self.plot_trace_It_Gt.get() else 'clear'))
+                self.current_trace_It_Gt.trace_add('write', lambda *args: show_trace_It('show'))
             self.colorbar_apply()
+            self.status_cycles.config(text=0)
+            self.status_traces.config(text=0)
             self.window.update_idletasks()
             if self.run_config['data_type'] == 'raw': self.pending = list()
-            self.status_cycles.config(text=0)
-            self.status_traces.config(text=0)
             self._lock = threading.RLock()
             threading.Thread(target=self.add_data, args=(path, )).start()
             if isinstance(path, list): return
-            self.observer = Observer()
-            self.observer.schedule(self, path=path, recursive=self.run_config['recursive'])
-            self.observer.start()
-            logger.info(f'Start observer: {path}')
-            atexit.register(self.observer.stop)
-            self.run_button.config(text='Stop', bg='red')
-            self.is_run = True
-        else:
+            try:
+                from watchdog.observers import Observer
+                self.observer = Observer()
+                self.observer.schedule(self.FileHandler(self), path=path, recursive=self.run_config['recursive'])
+                self.observer.start()
+                logger.info(f'Start observer: {path}')
+                atexit.register(self.observer.stop)
+                self.run_button.config(text='Stop', bg='red')
+                self.is_run = True
+            except ImportError:
+                logger.warning('Module watchdog was not found. Data can not be updated in realtime.')
+        elif self.is_run == True:
             self.run_button.config(text='Run', bg='lime')
             self.is_run = False
             threading.Thread(target=self.observer.stop).start()
             logger.info(f'Stop observer')
             gc.collect()
-=======
-        match self.is_run:
-            case False:
-                self.cleanup('partial')
-                full_length = self.num_segment.get() * self.length.get() + self.offset0.get() + self.offset1.get()
-                self.run_config = {
-                    "mode": self.mode.get(),
-                    "Ebias": self.Ebias.get(),
-                    "units": (self.I_unit.get(), self.V_unit.get()),
-                    'recursive': self.directory_recursive.get(),
-                    'data_type': self.is_raw.get(),
-                    'num_segment': self.num_segment.get(),
-                    'num_files': full_length // self.points_per_file.get() + 3,
-                    "V_upper": self.V_upper.get(),
-                    "V_lower": self.V_lower.get(),
-                    "length_segment": self.length.get(),
-                    "tolerance": self.tolerance.get(),
-                    "offset": (self.offset0.get(), self.offset1.get()),
-                    'is_noise_remove': self.is_noise_remove.get(),
-                    'V0': self.V0.get(),
-                    'dV': self.dV.get(),
-                    "I_limit": self.I_limit.get(),
-                    'is_zeroing': self.is_zeroing.get(),
-                    'zeroing_center': self.zeroing_center.get(),
-                    'direction': self.direction.get(),
-                    'extract_method': self.extract_method.get(),
-                    'V_scale': self.V_scale.get(),
-                    'G_scale': self.G_scale.get(),
-                    'I_scale': self.I_scale.get(),
-                    'plot_hist_GV': self.plot_hist_GV.get(),
-                    'plot_hist_IV': self.plot_hist_IV.get(),
-                    'plot_hist_IVt': self.plot_hist_IVt.get(),
-                    'plot_hist_GVt': self.plot_hist_GVt.get()
-                }
-                path = self.directory_path.get()
-                if not os.path.isdir(path):
-                    try:
-                        path = json.loads(path)
-                    except Exception as E:
-                        tkinter.messagebox.showerror('Error', 'Invalid directory')
-                        return
-                for item in self.frame_figure.winfo_children():
-                    item.destroy()
-                gc.collect()
-                self.I = np.empty((0, self.length.get()))
-                self.V = np.empty((0, self.length.get()))
-                self.G = np.empty((0, self.length.get()))
-                self.I_full = np.empty((0, full_length))
-                self.V_full = np.empty((0, full_length))
-                self.G_full = np.empty((0, full_length))
-                # hist IV
-                if self.run_config['plot_hist_IV']:
-                    self.hist_IV = IVscan.Hist_IV([self.V_min.get(), self.V_max.get()], [self.I_min.get(), self.I_max.get()], self.V_bins.get(), self.I_bins.get(), self.V_scale.get(), self.I_scale.get(), 'wk' if self.mode.get() == 'Ewk' else 'bias')
-                    self.canvas_IV = FigureCanvasTkAgg(self.hist_IV.fig, self.frame_figure)
-                    self.canvas_IV.get_tk_widget().grid(row=0, column=0, columnspan=5, pady=10)
-                    self.navtool_IV = NavigationToolbar2Tk(self.canvas_IV, self.frame_figure, pack_toolbar=False)
-                    self.navtool_IV.grid(row=1, column=0, columnspan=4, sticky='w')
-                    self.canvas_IV.draw_idle()
-                #hist GV
-                if self.run_config['plot_hist_GV']:
-                    self.hist_GV = IVscan.Hist_GV([self.V_min.get(), self.V_max.get()], [self.G_min.get(), self.G_max.get()], self.V_bins.get(), self.G_bins.get(), self.V_scale.get(), self.G_scale.get(), 'wk' if self.mode.get() == 'Ewk' else 'bias')
-                    self.canvas_GV = FigureCanvasTkAgg(self.hist_GV.fig, self.frame_figure)
-                    self.canvas_GV.get_tk_widget().grid(row=0, column=5, columnspan=5, pady=10)
-                    self.navtool_GV = NavigationToolbar2Tk(self.canvas_GV, self.frame_figure, pack_toolbar=False)
-                    self.navtool_GV.grid(row=1, column=5, columnspan=4, sticky='w')
-                    self.canvas_GV.draw_idle()
-                # hist IVt
-                if self.run_config['plot_hist_IVt']:
-                    self.hist_IVt = IVscan.Hist_IVt([self.t_min.get(), self.t_max.get()], [self.I_min.get(), self.I_max.get()], [self.V_min.get(), self.V_max.get()], self.t_bins.get(), self.I_bins.get(), self.t_scale.get(), self.I_scale.get(), self.V_scale.get(), self.sampling_rate.get(),
-                                                    'wk' if self.mode.get() == 'Ewk' else 'bias')
-                    self.canvas_IVt = FigureCanvasTkAgg(self.hist_IVt.fig, self.frame_figure)
-                    self.canvas_IVt.get_tk_widget().grid(row=0, column=10, columnspan=5, pady=10)
-                    self.navtool_IVt = NavigationToolbar2Tk(self.canvas_IVt, self.frame_figure, pack_toolbar=False)
-                    self.navtool_IVt.grid(row=1, column=10, columnspan=4, sticky='w')
-                    self.canvas_IVt.draw_idle()
-                # hist GVt
-                if self.run_config['plot_hist_GVt']:
-                    self.hist_GVt = IVscan.Hist_GVt([self.t_min.get(), self.t_max.get()], [self.G_min.get(), self.G_max.get()], [self.V_min.get(), self.V_max.get()], self.t_bins.get(), self.G_bins.get(), self.t_scale.get(), self.G_scale.get(), self.V_scale.get(), self.sampling_rate.get(),
-                                                    'wk' if self.mode.get() == 'Ewk' else 'bias')
-                    self.canvas_GVt = FigureCanvasTkAgg(self.hist_GVt.fig, self.frame_figure)
-                    self.canvas_GVt.get_tk_widget().grid(row=0, column=15, columnspan=5, pady=10)
-                    self.navtool_GVt = NavigationToolbar2Tk(self.canvas_GVt, self.frame_figure, pack_toolbar=False)
-                    self.navtool_GVt.grid(row=1, column=15, columnspan=4, sticky='w')
-                    self.canvas_GVt.draw_idle()
-                # # Trace IV/GV
-                if self.run_config['plot_hist_IV'] or self.run_config['plot_hist_GV']:
-
-                    def show_trace_IV_GV(action: Literal['next', 'prev', 'show', 'clear']):
-                        trace = self.current_trace_IV_GV.get()
-                        if action == 'show':
-                            if self.plot_trace_IV_GV.get():
-                                if -self.V.shape[0] <= trace < self.V.shape[0]:
-                                    if self.run_config['plot_hist_IV']:
-                                        if self.current_lines_IV: self.current_lines_IV.set_data(self.V[trace], np.abs(self.I[trace]))
-                                        else: self.current_lines_IV = self.hist_IV.ax.plot(self.V[trace], np.abs(self.I[trace]), color='k')[0]
-                                        self.canvas_IV.draw_idle()
-                                    if self.run_config['plot_hist_GV']:
-                                        if self.current_lines_GV: self.current_lines_GV.set_data(self.V[trace], np.abs(self.G[trace]))
-                                        else: self.current_lines_GV = self.hist_GV.ax.plot(self.V[trace], np.abs(self.G[trace]), color='k')[0]
-                                        self.canvas_GV.draw_idle()
-                        elif action == 'next':
-                            if -self.V.shape[0] <= trace + 1 < self.V.shape[0]:
-                                self.current_trace_IV_GV.set(trace + 1)
-                        elif action == 'prev':
-                            if -self.V.shape[0] <= trace - 1 < self.V.shape[0]:
-                                self.current_trace_IV_GV.set(trace - 1)
-                        elif action == 'clear':
-                            if self.current_lines_IV:
-                                self.current_lines_IV.remove()
-                                self.current_lines_IV = None
-                                self.canvas_IV.draw_idle()
-                            if self.current_lines_GV:
-                                self.current_lines_GV.remove()
-                                self.current_lines_GV = None
-                                self.canvas_GV.draw_idle()
-
-                    self.plot_trace_IV_GV = tk.BooleanVar(self.window, value=False)
-                    self.current_trace_IV_GV = tk.IntVar(self.window, value=-1)
-                    self.current_lines_IV = None
-                    self.current_lines_GV = None
-                    frame_trace_IV = tk.Frame(self.frame_figure)
-                    frame_trace_IV.grid(row=2, column=0, sticky='w') if self.run_config['plot_hist_IV'] else frame_trace_IV.grid(row=2, column=5, sticky='w')
-                    tk.Checkbutton(frame_trace_IV, text="Segment: ", variable=self.plot_trace_IV_GV).pack(side='left', anchor='w')
-                    tk.Button(frame_trace_IV, text='<', command=lambda: show_trace_IV_GV('prev')).pack(side='left', anchor='w')
-                    current_trace_IV_entry = tk.Entry(frame_trace_IV, textvariable=self.current_trace_IV_GV, justify='center', width=8)
-                    current_trace_IV_entry.pack(side='left', anchor='w')
-                    tk.Button(frame_trace_IV, text='>', command=lambda: show_trace_IV_GV('next')).pack(side='left', anchor='w')
-                    current_trace_IV_entry.bind("<Down>", lambda *args: show_trace_IV_GV('prev'))
-                    current_trace_IV_entry.bind("<Up>", lambda *args: show_trace_IV_GV('next'))
-                    self.plot_trace_IV_GV.trace_add('write', lambda *args: show_trace_IV_GV('show' if self.plot_trace_IV_GV.get() else 'clear'))
-                    self.current_trace_IV_GV.trace_add('write', lambda *args: show_trace_IV_GV('show'))
-                # Trace IVt/GVt
-                if self.run_config['plot_hist_IVt'] or self.run_config['plot_hist_GVt']:
-
-                    def show_trace_It(action: Literal['next', 'prev', 'show', 'clear']):
-                        trace = self.current_trace_It_Gt.get()
-                        if action == 'show':
-                            if self.plot_trace_It_Gt.get():
-                                if -self.V_full.shape[0] <= trace < self.V_full.shape[0]:
-                                    if self.run_config['plot_hist_IVt']:
-                                        if self.current_lines_It: self.current_lines_It.set_data(self.time_array, np.abs(self.I_full[trace]))
-                                        else: self.current_lines_It = self.hist_IVt.ax.plot(self.time_array, np.abs(self.I_full[trace]), color='k')[0]
-                                        self.canvas_IVt.draw_idle()
-                                    if self.run_config['plot_hist_GVt']:
-                                        if self.current_lines_Gt: self.current_lines_Gt.set_data(self.time_array, np.abs(self.G_full[trace]))
-                                        else: self.current_lines_Gt = self.hist_GVt.ax.plot(self.time_array, np.abs(self.G_full[trace]), color='k')[0]
-                                        self.canvas_GVt.draw_idle()
-                        elif action == 'next':
-                            if -self.V_full.shape[0] <= trace + 1 < self.V_full.shape[0]:
-                                self.current_trace_It_Gt.set(trace + 1)
-                        elif action == 'prev':
-                            if -self.V_full.shape[0] <= trace - 1 < self.V_full.shape[0]:
-                                self.current_trace_It_Gt.set(trace - 1)
-                        elif action == 'clear':
-                            if self.current_lines_It:
-                                self.current_lines_It.remove()
-                                self.current_lines_It = None
-                                self.canvas_IVt.draw_idle()
-                            if self.current_lines_Gt:
-                                self.current_lines_Gt.remove()
-                                self.current_lines_Gt = None
-                                self.canvas_GVt.draw_idle()
-
-                    self.plot_trace_It_Gt = tk.BooleanVar(self.window, value=False)
-                    self.current_trace_It_Gt = tk.IntVar(self.window, value=-1)
-                    self.current_lines_It = None
-                    self.current_lines_Gt = None
-                    if self.run_config['plot_hist_IVt']: self.time_array = np.arange(full_length) / self.hist_IVt.x_conversion
-                    else: self.time_array = np.arange(full_length) / self.hist_GVt.x_conversion
-                    frame_trace_It = tk.Frame(self.frame_figure)
-                    frame_trace_It.grid(row=2, column=10, sticky='w') if self.run_config['plot_hist_IVt'] else frame_trace_It.grid(row=2, column=15, sticky='w')
-                    tk.Checkbutton(frame_trace_It, text="Fullcycle: ", variable=self.plot_trace_It_Gt).pack(side='left', anchor='w')
-                    tk.Button(frame_trace_It, text='<', command=lambda: show_trace_It('prev')).pack(side='left', anchor='w')
-                    current_trace_It_entry = tk.Entry(frame_trace_It, textvariable=self.current_trace_It_Gt, justify='center', width=8)
-                    current_trace_It_entry.pack(side='left', anchor='w')
-                    tk.Button(frame_trace_It, text='>', command=lambda: show_trace_It('next')).pack(side='left', anchor='w')
-                    current_trace_It_entry.bind("<Down>", lambda *args: show_trace_It('prev'))
-                    current_trace_It_entry.bind("<Up>", lambda *args: show_trace_It('next'))
-                    self.plot_trace_It_Gt.trace_add('write', lambda *args: show_trace_It('show' if self.plot_trace_It_Gt.get() else 'clear'))
-                    self.current_trace_It_Gt.trace_add('write', lambda *args: show_trace_It('show'))
-                self.colorbar_apply()
-                self.status_cycles.config(text=0)
-                self.status_traces.config(text=0)
-                self.window.update_idletasks()
-                if self.run_config['data_type'] == 'raw': self.pending = list()
-                self._lock = threading.RLock()
-                threading.Thread(target=self.add_data, args=(path, )).start()
-                if isinstance(path, list): return
-                try:
-                    from watchdog.observers import Observer
-                    self.observer = Observer()
-                    self.observer.schedule(self.FileHandler(self), path=path, recursive=self.run_config['recursive'])
-                    self.observer.start()
-                    logger.info(f'Start observer: {path}')
-                    atexit.register(self.observer.stop)
-                    self.run_button.config(text='Stop', bg='red')
-                    self.is_run = True
-                except ImportError:
-                    logger.warning('Module watchdog was not found. Data can not be updated in realtime.')
-            case True:
-                self.run_button.config(text='Run', bg='lime')
-                self.is_run = False
-                threading.Thread(target=self.observer.stop).start()
-                logger.info(f'Stop observer')
-                gc.collect()
->>>>>>> ea26b2ff
 
     try:
         from watchdog.events import FileSystemEventHandler
@@ -1377,7 +1107,6 @@
             self.queue.put(Queue_Item(self.status_last_file.config, text=f"{len(path)} files" if len(path) > 1 else path[0], bg='yellow'))
         try:
             logger.debug(f'Add data: {path}')
-<<<<<<< HEAD
             if self.run_config['data_type'] == 'raw':
                 with self._lock:
                     self.pending.append(IVscan.load_data(path, max_workers=GUI.CPU_threads.get())[::-1])
@@ -1390,16 +1119,25 @@
                                                      num_segment=self.run_config['num_segment'],
                                                      offset=self.run_config['offset'],
                                                      units=self.run_config['units'],
-                                                     mode=self.run_config['extract_method'])
+                                                     mode=self.run_config['extract_method'],
+                                                     tolerance=self.run_config['tolerance'])
                 if I_full.size == 0:
-                    self.status_last_file.config(bg='lime')
+                    self.queue.put(Queue_Item(self.status_last_file.config, bg='lime'))
                     return
                 else:
                     ind = np.where(V_full[-1, -1] == self.pending[-1][1])[0]
                     if ind.size: self.pending = [self.pending[-1][:, ind[-1]:]]
                     else: self.pending = []
                     if self.run_config['plot_hist_GV'] or self.run_config['plot_hist_IV']:
-                        I, V = IVscan.extract_data(IV_raw, upper=self.run_config['V_upper'], lower=self.run_config['V_lower'], length_segment=self.run_config['length_segment'], num_segment=1, offset=[0, 0], units=self.run_config['units'], mode=self.run_config['extract_method'])
+                        I, V = IVscan.extract_data(IV_raw,
+                                                   upper=self.run_config['V_upper'],
+                                                   lower=self.run_config['V_lower'],
+                                                   length_segment=self.run_config['length_segment'],
+                                                   num_segment=1,
+                                                   offset=[0, 0],
+                                                   units=self.run_config['units'],
+                                                   mode=self.run_config['extract_method'],
+                                                   tolerance=self.run_config['tolerance'])
             elif self.run_config['data_type'] == 'cut':
                 df = IVscan.load_data_with_metadata(path, **self.run_config, max_workers=GUI.CPU_threads.get())['data']
                 length = df.apply(lambda x: x.shape[-1])
@@ -1408,49 +1146,7 @@
                 V, I = np.stack(df).swapaxes(0, 1)
                 self.I = np.empty((0, max_length))
                 self.V = np.empty((0, max_length))
-=======
-            match self.run_config['data_type']:
-                case 'raw':
-                    with self._lock:
-                        self.pending.append(IVscan.load_data(path, max_workers=GUI.CPU_threads.get())[::-1])
-                        if len(self.pending) > self.run_config['num_files']: del self.pending[:-self.run_config['num_files']]
-                        IV_raw = np.concatenate(self.pending, axis=1)
-                    I_full, V_full = IVscan.extract_data(IV_raw,
-                                                         upper=self.run_config['V_upper'],
-                                                         lower=self.run_config['V_lower'],
-                                                         length_segment=self.run_config['length_segment'],
-                                                         num_segment=self.run_config['num_segment'],
-                                                         offset=self.run_config['offset'],
-                                                         units=self.run_config['units'],
-                                                         mode=self.run_config['extract_method'],
-                                                         tolerance=self.run_config['tolerance'])
-                    if I_full.size == 0:
-                        self.queue.put(Queue_Item(self.status_last_file.config, bg='lime'))
-                        return
-                    else:
-                        ind = np.where(V_full[-1, -1] == self.pending[-1][1])[0]
-                        if ind.size: self.pending = [self.pending[-1][:, ind[-1]:]]
-                        else: self.pending = []
-                        if self.run_config['plot_hist_GV'] or self.run_config['plot_hist_IV']:
-                            I, V = IVscan.extract_data(IV_raw,
-                                                       upper=self.run_config['V_upper'],
-                                                       lower=self.run_config['V_lower'],
-                                                       length_segment=self.run_config['length_segment'],
-                                                       num_segment=1,
-                                                       offset=[0, 0],
-                                                       units=self.run_config['units'],
-                                                       mode=self.run_config['extract_method'],
-                                                       tolerance=self.run_config['tolerance'])
-                case 'cut':
-                    df = IVscan.load_data_with_metadata(path, **self.run_config, max_workers=GUI.CPU_threads.get())['data']
-                    length = df.apply(lambda x: x.shape[-1])
-                    max_length = max(*length, self.run_config['length_segment'])
-                    df[length < max_length] = df[length < max_length].apply(lambda x: np.pad(x, ((0, 0), (0, max_length - x.shape[-1])), 'constant', constant_values=0))
-                    V, I = np.stack(df).swapaxes(0, 1)
-                    self.I = np.empty((0, max_length))
-                    self.V = np.empty((0, max_length))
-                    self.G = np.empty((0, max_length))
->>>>>>> ea26b2ff
+                self.G = np.empty((0, max_length))
         except Exception as E:
             logger.warning(f'Failed to extract files: {path}: {type(E).__name__}: {E.args}')
             self.queue.put(Queue_Item(self.status_last_file.config, bg='red'))
@@ -1660,7 +1356,6 @@
 
     def run(self):
         tabname = GUI.tabcontrol.tab(GUI.tabcontrol.index('current'), 'text')
-<<<<<<< HEAD
         if self.tabcontrol.index('current') == 0:
             path = tkinter.filedialog.asksaveasfilename(confirmoverwrite=True, initialfile=f'{tabname}.csv', defaultextension='.csv', filetypes=[('Comma delimited', '*.csv'), ('All Files', '*.*')])
             if not path: return
@@ -1695,6 +1390,7 @@
             else:
                 np.savetxt(path, count, delimiter=",")
         elif self.tabcontrol.index('current') == 3:
+            import yaml
             path = tkinter.filedialog.asksaveasfilename(confirmoverwrite=True, initialfile='config.yaml', defaultextension='.yaml', filetypes=[('YAML', '*.yaml'), ('All Files', '*.*')])
             if not path: return
             data = {
@@ -1710,6 +1406,7 @@
                 'V upper': self.root.V_upper.get(),
                 'V lower': self.root.V_lower.get(),
                 'Length': self.root.length.get(),
+                'Tolerance': self.root.tolerance.get(),
                 'Offset0': self.root.offset0.get(),
                 'Offset1': self.root.offset1.get(),
                 'I limit': self.root.I_limit.get(),
@@ -1739,6 +1436,7 @@
                 'hist_GV': self.root.plot_hist_GV.get(),
                 'hist_IV': self.root.plot_hist_IV.get(),
                 'hist_IVt': self.root.plot_hist_IVt.get(),
+                'hist_GVt': self.root.plot_hist_GVt.get(),
                 'Colorbar': self.root.colorbar_conf.get('0.0', 'end')
             }
             if os.path.exists(path):
@@ -1751,102 +1449,6 @@
             else:
                 with open(path, mode='w', encoding='utf-8') as f:
                     data = yaml.dump({'IVscan': data}, f, yaml.SafeDumper)
-=======
-        match self.tabcontrol.index('current'):
-            case 0:
-                path = tkinter.filedialog.asksaveasfilename(confirmoverwrite=True, initialfile=f'{tabname}.csv', defaultextension='.csv', filetypes=[('Comma delimited', '*.csv'), ('All Files', '*.*')])
-                if not path: return
-                A = self.root.V.ravel()
-                G = IVscan.conductance(self.root.I, self.root.V).ravel()
-                if self.check_raw_G.get(): A = np.vstack([A, G])
-                if self.check_raw_logG.get(): A = np.vstack([A, np.log10(np.abs(G))])
-                if self.check_raw_I.get(): A = np.vstack([A, self.root.I.ravel()])
-                if self.check_raw_absI.get(): A = np.vstack([A, np.abs(self.root.I.ravel())])
-                if self.check_raw_logI.get(): A = np.vstack([A, np.log10(np.abs(self.root.I.ravel()))])
-                np.savetxt(path, A.T, delimiter=",")
-            case 1:
-                path = tkinter.filedialog.asksaveasfilename(confirmoverwrite=True, initialfile=f'{tabname}.csv', defaultextension='.csv', filetypes=[('Comma delimited', '*.csv'), ('All Files', '*.*')])
-                if not path: return
-                count = self.root.hist_GV.height_per_trace.T if self.option_GV_count.get() == 'Count/trace' else self.root.hist_GV.height.T
-                if self.check_GV_axis.get():
-                    df = pd.DataFrame(count)
-                    df.columns = np.log10(np.abs(self.root.hist_GV.x)) if self.root.run_config['V_scale'] == 'log' else self.root.hist_GV.x
-                    df.index = np.log10(np.abs(self.root.hist_GV.y)) if self.root.run_config['G_scale'] == 'log' else self.root.hist_GV.y
-                    df.to_csv(path, sep=',')
-                else:
-                    np.savetxt(path, count, delimiter=",")
-            case 2:
-                path = tkinter.filedialog.asksaveasfilename(confirmoverwrite=True, initialfile=f'{tabname}.csv', defaultextension='.csv', filetypes=[('Comma delimited', '*.csv'), ('All Files', '*.*')])
-                if not path: return
-                count = self.root.hist_IV.height_per_trace.T if self.option_IV_count.get() == 'Count/trace' else self.root.hist_IV.height.T
-                if self.check_IV_axis.get():
-                    df = pd.DataFrame(count)
-                    df.columns = np.log10(np.abs(self.root.hist_IV.x)) if self.root.run_config['V_scale'] == 'log' else self.root.hist_IV.x
-                    df.index = np.log10(np.abs(self.root.hist_IV.y)) if self.root.run_config['I_scale'] == 'log' else self.root.hist_IV.y
-                    df.to_csv(path, sep=',')
-                else:
-                    np.savetxt(path, count, delimiter=",")
-            case 3:
-                import yaml
-                path = tkinter.filedialog.asksaveasfilename(confirmoverwrite=True, initialfile='config.yaml', defaultextension='.yaml', filetypes=[('YAML', '*.yaml'), ('All Files', '*.*')])
-                if not path: return
-                data = {
-                    'Data type': self.root.is_raw.get(),
-                    'Recursive': self.root.directory_recursive.get(),
-                    'Mode': self.root.mode.get(),
-                    'Ebias': self.root.Ebias.get(),
-                    'I unit': self.root.I_unit.get(),
-                    'V unit': self.root.V_unit.get(),
-                    '#Segments': self.root.num_segment.get(),
-                    'points_per_file': self.root.points_per_file.get(),
-                    'Sampling rate': self.root.sampling_rate.get(),
-                    'V upper': self.root.V_upper.get(),
-                    'V lower': self.root.V_lower.get(),
-                    'Length': self.root.length.get(),
-                    'Tolerance': self.root.tolerance.get(),
-                    'Offset0': self.root.offset0.get(),
-                    'Offset1': self.root.offset1.get(),
-                    'I limit': self.root.I_limit.get(),
-                    'Noise remove': self.root.is_noise_remove.get(),
-                    'V0': self.root.V0.get(),
-                    'dV': self.root.dV.get(),
-                    'Zeroing': self.root.is_zeroing.get(),
-                    'Zeroing center': self.root.zeroing_center.get(),
-                    'Direction': self.root.direction.get(),
-                    'Extract_method': self.root.extract_method.get(),
-                    'V min': self.root.V_min.get(),
-                    'V max': self.root.V_max.get(),
-                    'V #bins': self.root.V_bins.get(),
-                    'V scale': self.root.V_scale.get(),
-                    'G min': self.root.G_min.get(),
-                    'G max': self.root.G_max.get(),
-                    'G #bins': self.root.G_bins.get(),
-                    'G scale': self.root.G_scale.get(),
-                    'I max': self.root.I_min.get(),
-                    'I min': self.root.I_max.get(),
-                    'I #bins': self.root.I_bins.get(),
-                    'I scale': self.root.I_scale.get(),
-                    't max': self.root.t_min.get(),
-                    't min': self.root.t_max.get(),
-                    't #bins': self.root.t_bins.get(),
-                    't scale': self.root.t_scale.get(),
-                    'hist_GV': self.root.plot_hist_GV.get(),
-                    'hist_IV': self.root.plot_hist_IV.get(),
-                    'hist_IVt': self.root.plot_hist_IVt.get(),
-                    'hist_GVt': self.root.plot_hist_GVt.get(),
-                    'Colorbar': self.root.colorbar_conf.get('0.0', 'end')
-                }
-                if os.path.exists(path):
-                    with open(path, mode='r', encoding='utf-8') as f:
-                        old_data = yaml.load(f.read(), yaml.SafeLoader)
-                        if old_data: old_data.update({'IVscan': data})
-                        else: old_data = {'IVscan': data}
-                    with open(path, mode='w', encoding='utf-8') as f:
-                        data = yaml.dump(old_data, f, yaml.SafeDumper)
-                else:
-                    with open(path, mode='w', encoding='utf-8') as f:
-                        data = yaml.dump({'IVscan': data}, f, yaml.SafeDumper)
->>>>>>> ea26b2ff
         self.hide()
 
 
