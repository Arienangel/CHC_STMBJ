import argparse
import atexit
import copy
import gc
import json
import logging
import multiprocessing
import os
import sys
import threading
import time
import tkinter as tk
import tkinter.filedialog
import tkinter.messagebox
from tkinter import ttk

import matplotlib
import matplotlib.pyplot as plt
import numpy as np
import pandas as pd
import yaml
from matplotlib.backends.backend_tkagg import (FigureCanvasTkAgg, NavigationToolbar2Tk)
from matplotlib.colors import LinearSegmentedColormap
from watchdog.events import FileCreatedEvent, FileSystemEventHandler
from watchdog.observers import Observer

from CHClab import IVscan, STM_bj


class Main:

    def __init__(self) -> None:
        self.window = root
        self.window.title('STM histogram')
        self.window.protocol("WM_DELETE_WINDOW", sys.exit)
        self.window.resizable(False, False)
        frame = tk.Frame(self.window)
        frame.grid(row=0, column=0, sticky='nw')
        tk.Label(frame, text='Experiment: ').pack(side='left')
        self.option = tk.StringVar(value='Select')
        tk.OptionMenu(frame, self.option, *['STM bj', 'IV scan'], command=self.new_tab).pack(side='left')
        self.CPU_threads = tk.IntVar(value=1)
        self.always_on_top = tk.BooleanVar(value=False)
        tk.Label(frame, text='CPU threads: ').pack(side='left')
        tk.Entry(frame, textvariable=self.CPU_threads, width=10, justify='center').pack(side='left')
        tk.Checkbutton(frame, variable=self.always_on_top, text="Always on top", command=self.on_top).pack(side='left')
        self.tabcontrol = ttk.Notebook(self.window)
        self.tabcontrol.grid(row=1, columnspan=2, sticky='nw')
        tk.Button(self.window, text='Log', command=handler.show).grid(row=0, column=1, sticky='ne')
        tk.Button(self.window, text='❌', fg='red', command=self.close_tab).grid(row=0, column=2, padx=10, sticky='ne')
        self.window.bind("<Control-t>", lambda *args: self.new_tab(self.option.get()))
        self.tabcontrol.bind("<Triple-1>", self.close_tab)
        self.window.bind("<Control-w>", self.close_tab)
        self.rename_text = tk.StringVar(self.tabcontrol)
        self.rename_entry = tk.Entry(self.tabcontrol, textvariable=self.rename_text, bg='grey')
        self.tabcontrol.bind("<Button-3>", self.tab_rename_start)
        self.window.bind("<F2>", self.tab_rename_start)
        self.rename_entry.bind("<Return>", self.tab_rename_stop)
        self.rename_entry.bind("<Escape>", self.tab_rename_cancel)

    def new_tab(self, name: str):
        if name == 'STM bj':
            tab = ttk.Frame(self.tabcontrol)
            self.tabcontrol.add(tab, text=name)
            self.tabcontrol.select(tab)
            tab.gui_object = STM_bj_GUI(tab)
        elif name == 'IV scan':
            tab = ttk.Frame(self.tabcontrol)
            self.tabcontrol.add(tab, text=name)
            self.tabcontrol.select(tab)
            tab.gui_object = IVscan_GUI(tab)

    def tab_rename_start(self, *args):
        try:
            self.tabcontrol.index('current')
        except:
            return
        self.rename_entry.place(width=100, height=20, x=0, y=0, anchor="nw")
        self.rename_text.set(self.tabcontrol.tab(self.tabcontrol.index('current'))['text'])
        self.rename_entry.focus_set()
        self.rename_entry.grab_set()

    def tab_rename_stop(self, *args):
        self.tabcontrol.tab(self.tabcontrol.index('current'), text=self.rename_entry.get())
        self.rename_entry.place_forget()
        self.rename_entry.grab_release()

    def tab_rename_cancel(self, *args):
        self.rename_entry.delete(0, "end")
        self.rename_entry.place_forget()
        self.rename_entry.grab_release()

    def close_tab(self, *args):
        tab = self.tabcontrol.nametowidget(self.tabcontrol.select())
        gui = tab.gui_object
        gui.export_prompt.window.destroy()
        gui.window.destroy()
        tab.destroy()
        delattr(tab, 'gui_object')
        plt.close('all')
        gc.collect()

    def on_top(self):
        self.window.attributes('-topmost', self.always_on_top.get())
        self.window.update()


def _set_directory(var: tk.StringVar, value: str):
    if value == '""' or value == '': return
    else: var.set(value)


class STM_bj_GUI(FileSystemEventHandler):

    def __init__(self, root: tk.Frame) -> None:
        self.window = root
        self.export_prompt = STM_bj_export_prompt(self)
        # config frame
        self.frame_config = tk.Frame(self.window)
        self.frame_config.pack(side='top', anchor='w')
        # row 0
        self.directory_path = tk.StringVar()
        tk.Label(self.frame_config, text='Path: ').grid(row=0, column=0)
        tk.Entry(self.frame_config, textvariable=self.directory_path, width=80).grid(row=0, column=1, columnspan=5)
        tk.Button(self.frame_config, text="Files", bg='#ffe9a2', command=lambda: _set_directory(self.directory_path, json.dumps(tkinter.filedialog.askopenfilenames(), ensure_ascii=False))).grid(row=0, column=6)
        tk.Button(self.frame_config, text="Folder", bg='#ffe9a2', command=lambda: _set_directory(self.directory_path, tkinter.filedialog.askdirectory())).grid(row=0, column=7, padx=5)
        # row 1
        self.extract_length = tk.IntVar(value=2000)
        self.upper = tk.DoubleVar(value=3.2)
        self.lower = tk.DoubleVar(value=1e-6)
        self.is_raw = tk.StringVar(value='raw')
        self.directory_recursive = tk.BooleanVar(value=False)
        tk.Label(self.frame_config, text='Length: ').grid(row=1, column=0)
        tk.Entry(self.frame_config, textvariable=self.extract_length, justify='center').grid(row=1, column=1)
        tk.Label(self.frame_config, text='G upper: ').grid(row=1, column=2)
        tk.Entry(self.frame_config, textvariable=self.upper, justify='center').grid(row=1, column=3)
        tk.Label(self.frame_config, text='G lower: ').grid(row=1, column=4)
        tk.Entry(self.frame_config, textvariable=self.lower, justify='center').grid(row=1, column=5)
        tk.OptionMenu(self.frame_config, self.is_raw, *['raw', 'cut']).grid(row=1, column=6)
        tk.Checkbutton(self.frame_config, variable=self.directory_recursive, text="Recursive").grid(row=1, column=7, sticky='w')
        # row 2
        self.zero_point = tk.DoubleVar(value=0.5)
        self.points_per_nm = tk.DoubleVar(value=800)
        self.direction = tk.StringVar(value='pull')
        tk.Label(self.frame_config, text='X=0@G= ').grid(row=2, column=0)
        tk.Entry(self.frame_config, textvariable=self.zero_point, justify='center').grid(row=2, column=1)
        tk.Label(self.frame_config, text='Points/nm: ').grid(row=2, column=2)
        tk.Entry(self.frame_config, textvariable=self.points_per_nm, justify='center').grid(row=2, column=3)
        tk.Label(self.frame_config, text='Direction: ').grid(row=2, column=4)
        tk.OptionMenu(self.frame_config, self.direction, *['pull', 'crash', 'both']).grid(row=2, column=5)
        # row 3
        self.G_min = tk.DoubleVar(value=0.00001)
        self.G_max = tk.DoubleVar(value=3.16)
        self.G_bins = tk.IntVar(value=550)
        self.G_scale = tk.StringVar(value='log')
        tk.Label(self.frame_config, text='G min: ').grid(row=3, column=0)
        tk.Entry(self.frame_config, textvariable=self.G_min, justify='center').grid(row=3, column=1)
        tk.Label(self.frame_config, text='G max: ').grid(row=3, column=2)
        tk.Entry(self.frame_config, textvariable=self.G_max, justify='center').grid(row=3, column=3)
        tk.Label(self.frame_config, text='G #bins: ').grid(row=3, column=4)
        tk.Entry(self.frame_config, textvariable=self.G_bins, justify='center').grid(row=3, column=5)
        tk.Label(self.frame_config, text='G scale: ').grid(row=3, column=6)
        tk.OptionMenu(self.frame_config, self.G_scale, *['log', 'linear']).grid(row=3, column=7)
        # row 4
        self.X_min = tk.DoubleVar(value=-0.4)
        self.X_max = tk.DoubleVar(value=0.6)
        self.X_bins = tk.IntVar(value=1000)
        self.X_scale = tk.StringVar(value='linear')
        tk.Label(self.frame_config, text='X min: ').grid(row=4, column=0)
        tk.Entry(self.frame_config, textvariable=self.X_min, justify='center').grid(row=4, column=1)
        tk.Label(self.frame_config, text='X max: ').grid(row=4, column=2)
        tk.Entry(self.frame_config, textvariable=self.X_max, justify='center').grid(row=4, column=3)
        tk.Label(self.frame_config, text='X #bins: ').grid(row=4, column=4)
        tk.Entry(self.frame_config, textvariable=self.X_bins, justify='center').grid(row=4, column=5)
        tk.Label(self.frame_config, text='X scale: ').grid(row=4, column=6)
        tk.OptionMenu(self.frame_config, self.X_scale, *['log', 'linear']).grid(row=4, column=7)
        # row 5
        self.t_min = tk.DoubleVar(value=0)
        self.t_max = tk.DoubleVar(value=3600)
        self.t_bin_size = tk.IntVar(value=30)
        self.t_scale = tk.StringVar(value='linear')
        tk.Label(self.frame_config, text='t min: ').grid(row=5, column=0)
        tk.Entry(self.frame_config, textvariable=self.t_min, justify='center').grid(row=5, column=1)
        tk.Label(self.frame_config, text='t max: ').grid(row=5, column=2)
        tk.Entry(self.frame_config, textvariable=self.t_max, justify='center').grid(row=5, column=3)
        tk.Label(self.frame_config, text='t bin size: ').grid(row=5, column=4)
        tk.Entry(self.frame_config, textvariable=self.t_bin_size, justify='center').grid(row=5, column=5)
        tk.Label(self.frame_config, text='t scale: ').grid(row=5, column=6)
        tk.OptionMenu(self.frame_config, self.t_scale, *['log', 'linear']).grid(row=5, column=7)
        # row 6
        tk.Label(self.frame_config, text='Colorbar: ').grid(row=6, column=0)
        self.colorbar_conf = tk.Text(self.frame_config, height=3, wrap='none')
        self.colorbar_conf.bind('<<Modified>>', self.colorbar_apply)
        self.colorbar_conf.grid(row=6, column=1, columnspan=5, sticky='w')
        self.colorbar_conf.insert('0.0', '{"red":  [[0,1,1],[0.05,0,0],[0.1,0,0],[0.15,1,1],[0.3,1,1],[1,1,1]],\n "green":[[0,1,1],[0.05,0,0],[0.1,1,1],[0.15,1,1],[0.3,0,0],[1,0,0]],\n "blue": [[0,1,1],[0.05,1,1],[0.1,0,0],[0.15,0,0],[0.3,0,0],[1,1,1]]}')
        self.run_button = tk.Button(self.frame_config, text='Run', bg='lime', command=self.run)
        self.run_button.grid(row=6, column=6, padx=10)
        self.is_run = False
        tk.Button(self.frame_config, text='Import', command=self.import_setting).grid(row=6, column=7)
        tk.Button(self.frame_config, text='Export', command=self.export_prompt.show).grid(row=6, column=8)
        # is_plot frame
        self.frame_is_plot = tk.Frame(self.window)
        self.frame_is_plot.pack(side='top', anchor='w')
        self.plot_hist_G = tk.BooleanVar(value=True)
        self.plot_hist_GS = tk.BooleanVar(value=True)
        self.plot_hist_Gt = tk.BooleanVar(value=False)
        self.plot_2DCH = tk.BooleanVar(value=False)
        tk.Label(self.frame_is_plot, text='Plot: ').pack(side='left')
        tk.Checkbutton(self.frame_is_plot, text='Histogram G', variable=self.plot_hist_G).pack(side='left')
        tk.Checkbutton(self.frame_is_plot, text='Histogram GS', variable=self.plot_hist_GS).pack(side='left')
        tk.Checkbutton(self.frame_is_plot, text='Histogram Gt', variable=self.plot_hist_Gt).pack(side='left')
        tk.Checkbutton(self.frame_is_plot, text='Cross-correlation histogram ', variable=self.plot_2DCH).pack(side='left')
        # figure frame
        self.frame_figures = tk.Frame(self.window)
        self.frame_figures.pack(side='top', anchor='w')
        # status frame
        self.frame_status = tk.Frame(self.window)
        self.frame_status.pack(side='bottom', anchor='w')
        tk.Label(self.frame_status, text='#Traces: ').pack(side='left')
        self.status_traces = tk.Label(self.frame_status, text=0)
        self.status_traces.pack(side='left')
        tk.Label(self.frame_status, text='File: ', padx=20).pack(side='left')
        self.status_last_file = tk.Label(self.frame_status, text='Waiting')
        self.status_last_file.pack(side='left')

    def colorbar_apply(self, *args):

        def apply():
            try:
                colorbar_conf = self.colorbar_conf.get('0.0', 'end')
                if colorbar_conf != "\n":
                    cmap = json.loads(colorbar_conf)
                    if hasattr(self, 'hist_GS'):
                        self.hist_GS.set_cmap(cmap=cmap)
                        self.canvas_GS.draw()
                    if hasattr(self, 'hist_Gt'):
                        self.hist_Gt.set_cmap(cmap=cmap)
                        self.canvas_Gt.draw()
            except Exception as E:
                return
            finally:
                self.colorbar_conf.edit_modified(False)

        threading.Thread(target=apply).start()

    def run(self):
<<<<<<< HEAD
        if self.is_run == False:
            path = self.directory_path.get()
            if not os.path.isdir(path):
                try:
                    path = json.loads(path)
                except Exception as E:
                    tkinter.messagebox.showerror('Error', 'Invalid directory')
                    return
            for item in self.frame_figures.winfo_children():
                item.destroy()
            gc.collect()
            self.G = np.empty((0, self.extract_length.get()))
            # hist G
            if self.plot_hist_G.get():
                self.hist_G = STM_bj.Hist_G([self.G_min.get(), self.G_max.get()], self.G_bins.get(), self.G_scale.get())
                self.canvas_G = FigureCanvasTkAgg(self.hist_G.fig, self.frame_figures)
                self.canvas_G.get_tk_widget().grid(row=0, column=0, columnspan=5, pady=10)
                self.navtool_G = NavigationToolbar2Tk(self.canvas_G, self.frame_figures, pack_toolbar=False)
                self.navtool_G.grid(row=1, column=0, columnspan=4, sticky='w')
                self.auto_normalize_G = tk.BooleanVar(value=True)
                tk.Checkbutton(self.frame_figures, variable=self.auto_normalize_G, text="Auto normalize").grid(row=1, column=4, sticky='w')
                self.canvas_G.draw()
            # hist GS
            if self.plot_hist_GS.get():
                self.hist_GS = STM_bj.Hist_GS([self.X_min.get(), self.X_max.get()], [self.G_min.get(), self.G_max.get()], self.X_bins.get(), self.G_bins.get(), self.X_scale.get(), self.G_scale.get(), self.zero_point.get(), self.points_per_nm.get())
                self.canvas_GS = FigureCanvasTkAgg(self.hist_GS.fig, self.frame_figures)
                self.canvas_GS.get_tk_widget().grid(row=0, column=5, columnspan=5, pady=10)
                self.navtool_GS = NavigationToolbar2Tk(self.canvas_GS, self.frame_figures, pack_toolbar=False)
                self.navtool_GS.grid(row=1, column=5, columnspan=4, sticky='w')
                self.canvas_GS.draw()
            # hist Gt
            if (self.is_raw.get() == 'raw') & self.plot_hist_Gt.get():
                self.hist_Gt = STM_bj.Hist_Gt([self.t_min.get(), self.t_max.get()], [self.G_min.get(), self.G_max.get()], self.t_bin_size.get(), self.G_bins.get(), self.t_scale.get(), self.G_scale.get())
                self.canvas_Gt = FigureCanvasTkAgg(self.hist_Gt.fig, self.frame_figures)
                self.canvas_Gt.get_tk_widget().grid(row=0, column=10, columnspan=5, pady=10)
                self.navtool_Gt = NavigationToolbar2Tk(self.canvas_Gt, self.frame_figures, pack_toolbar=False)
                self.navtool_Gt.grid(row=1, column=10, columnspan=4, sticky='w')
                self.canvas_Gt.draw()
            # hist 2DCH
            if self.plot_2DCH.get():
                self.hist_2DCH = STM_bj.Hist_Correlation([self.G_min.get(), self.G_max.get()], self.G_bins.get(), self.G_scale.get())
                self.canvas_2DCH = FigureCanvasTkAgg(self.hist_2DCH.fig, self.frame_figures)
                self.canvas_2DCH.get_tk_widget().grid(row=0, column=15, columnspan=5, pady=10)
                self.navtool_2DCH = NavigationToolbar2Tk(self.canvas_2DCH, self.frame_figures, pack_toolbar=False)
                self.navtool_2DCH.grid(row=1, column=15, columnspan=4, sticky='w')
                self.canvas_2DCH.draw()
            self.colorbar_apply()
            self.run_config = {
                "length": self.extract_length.get(),
                "upper": self.upper.get(),
                "lower": self.lower.get(),
                "method": self.direction.get(),
                "zero_point": self.zero_point.get(),
                "x_conversion": self.points_per_nm.get(),
                'G_scale': self.G_scale.get(),
                'X_scale': self.X_scale.get(),
                't_scale': self.t_scale.get(),
                'recursive': self.directory_recursive.get(),
                'data_type': self.is_raw.get()
            }
            self.status_traces.config(text=0)
            self.time_init = None
            threading.Thread(target=self.add_data, args=(path, )).start()
            if isinstance(path, list): return
            self.observer = Observer()
            self.observer.schedule(self, path=path, recursive=self.run_config['recursive'])
            self.observer.start()
            logger.info(f'Start observer: {path}')
            atexit.register(self.observer.stop)
            self.run_button.config(text='Stop', bg='red')
            self.is_run = True
        else:
            self.run_button.config(text='Run', bg='lime')
            self.is_run = False
            threading.Thread(target=self.observer.stop).start()
            logger.info(f'Stop observer')
            gc.collect()
=======
        match self.is_run:
            case False:
                path = self.directory_path.get()
                if not os.path.isdir(path):
                    try:
                        path = json.loads(path)
                    except Exception as E:
                        tkinter.messagebox.showerror('Error', 'Invalid directory')
                        return
                for item in self.frame_figures.winfo_children():
                    item.destroy()
                gc.collect()
                self.G = np.empty((0, self.extract_length.get()))
                # hist G
                if self.plot_hist_G.get():
                    self.hist_G = STM_bj.Hist_G([self.G_min.get(), self.G_max.get()], self.G_bins.get(), self.G_scale.get())
                    self.canvas_G = FigureCanvasTkAgg(self.hist_G.fig, self.frame_figures)
                    self.canvas_G.get_tk_widget().grid(row=0, column=0, columnspan=5, pady=10)
                    self.navtool_G = NavigationToolbar2Tk(self.canvas_G, self.frame_figures, pack_toolbar=False)
                    self.navtool_G.grid(row=1, column=0, columnspan=4, sticky='w')
                    self.autoscale_G = tk.BooleanVar(value=True)
                    tk.Checkbutton(self.frame_figures, variable=self.autoscale_G, text="Autoscale").grid(row=1, column=4, sticky='w')
                    self.canvas_G.draw()
                # hist GS
                if self.plot_hist_GS.get():
                    self.hist_GS = STM_bj.Hist_GS([self.X_min.get(), self.X_max.get()], [self.G_min.get(), self.G_max.get()], self.X_bins.get(), self.G_bins.get(), self.X_scale.get(), self.G_scale.get(), self.zero_point.get(), self.points_per_nm.get())
                    self.canvas_GS = FigureCanvasTkAgg(self.hist_GS.fig, self.frame_figures)
                    self.canvas_GS.get_tk_widget().grid(row=0, column=5, columnspan=5, pady=10)
                    self.navtool_GS = NavigationToolbar2Tk(self.canvas_GS, self.frame_figures, pack_toolbar=False)
                    self.navtool_GS.grid(row=1, column=5, columnspan=4, sticky='w')
                    self.canvas_GS.draw()
                # hist Gt
                if (self.is_raw.get() == 'raw') & self.plot_hist_Gt.get():
                    self.hist_Gt = STM_bj.Hist_Gt([self.t_min.get(), self.t_max.get()], [self.G_min.get(), self.G_max.get()], self.t_bin_size.get(), self.G_bins.get(), self.t_scale.get(), self.G_scale.get())
                    self.canvas_Gt = FigureCanvasTkAgg(self.hist_Gt.fig, self.frame_figures)
                    self.canvas_Gt.get_tk_widget().grid(row=0, column=10, columnspan=5, pady=10)
                    self.navtool_Gt = NavigationToolbar2Tk(self.canvas_Gt, self.frame_figures, pack_toolbar=False)
                    self.navtool_Gt.grid(row=1, column=10, columnspan=4, sticky='w')
                    self.canvas_Gt.draw()
                # hist 2DCH
                if self.plot_2DCH.get():
                    self.hist_2DCH = STM_bj.Hist_Correlation([self.G_min.get(), self.G_max.get()], self.G_bins.get(), self.G_scale.get())
                    self.canvas_2DCH = FigureCanvasTkAgg(self.hist_2DCH.fig, self.frame_figures)
                    self.canvas_2DCH.get_tk_widget().grid(row=0, column=15, columnspan=5, pady=10)
                    self.navtool_2DCH = NavigationToolbar2Tk(self.canvas_2DCH, self.frame_figures, pack_toolbar=False)
                    self.navtool_2DCH.grid(row=1, column=15, columnspan=4, sticky='w')
                    self.canvas_2DCH.draw()
                self.colorbar_apply()
                self.run_config = {
                    "length": self.extract_length.get(),
                    "upper": self.upper.get(),
                    "lower": self.lower.get(),
                    "method": self.direction.get(),
                    "zero_point": self.zero_point.get(),
                    "x_conversion": self.points_per_nm.get(),
                    'G_scale': self.G_scale.get(),
                    'X_scale': self.X_scale.get(),
                    't_scale': self.t_scale.get(),
                    'recursive': self.directory_recursive.get(),
                    'data_type': self.is_raw.get()
                }
                self.status_traces.config(text=0)
                self.time_init = None
                threading.Thread(target=self.add_data, args=(path, )).start()
                if isinstance(path, list): return
                self.observer = Observer()
                self.observer.schedule(self, path=path, recursive=self.run_config['recursive'])
                self.observer.start()
                logger.info(f'Start observer: {path}')
                atexit.register(self.observer.stop)
                self.run_button.config(text='Stop', bg='red')
                self.is_run = True
            case True:
                self.run_button.config(text='Run', bg='lime')
                self.is_run = False
                threading.Thread(target=self.observer.stop).start()
                logger.info(f'Stop observer')
                gc.collect()
>>>>>>> 7f0cb029

    def on_created(self, event):
        while True:
            if self.time_init is not None: break
            else: time.sleep(0.1)
        if isinstance(event, FileCreatedEvent):
            if (event.src_path.endswith('.txt')):
                try:
                    if os.path.getsize(event.src_path) == 0: time.sleep(0.1)
                    self.add_data(event.src_path)
                except Exception as E:
                    logger.warning(f'Add data failed: {event.src_path}: {type(E).__name__}: {E.args}')

    def add_data(self, path):
        if isinstance(path, str):
            self.status_last_file.config(text=path, bg='yellow')
            if os.path.isdir(path):
                if not os.listdir(path):  # empty directory
                    self.time_init = 0
                    self.status_last_file.config(bg='lime')
                    return
        else:
            self.status_last_file.config(text=f"{len(path)} files" if len(path) > 1 else path[0], bg='yellow')
        try:
            logger.debug(f'Add data: {path}')
            if self.run_config['data_type'] == 'raw':
                df = STM_bj.load_data_with_metadata(path, **self.run_config, max_workers=GUI.CPU_threads.get())
                df['extracted'] = df['data'].apply(lambda g: STM_bj.extract_data(g, **self.run_config))
                extracted = np.concatenate(df['extracted'].values)
                time = np.repeat(df['time'].values, df['extracted'].apply(lambda g: g.shape[0]).values)
                if not self.time_init: self.time_init = time.min()
                time = time - self.time_init
            elif self.run_config['data_type'] == 'cut':
                extracted = STM_bj.load_data(path, **self.run_config, max_workers=GUI.CPU_threads.get())
                extracted = np.stack(np.split(extracted, extracted.size // self.run_config['length']))
        except Exception as E:
            logger.warning(f'Failed to extract files: {path}: {type(E).__name__}: {E.args}')
            self.status_last_file.config(bg='red')
            return
        if extracted.size > 0:
            self.G = np.vstack([self.G, extracted])
            if hasattr(self, 'hist_G'):
                self.hist_G.add_data(extracted, set_ylim=self.autoscale_G.get())
                self.canvas_G.draw()
            if hasattr(self, 'hist_GS'):
                self.hist_GS.add_data(extracted)
                self.canvas_GS.draw()
            if hasattr(self, 'hist_Gt'):
                self.hist_Gt.add_data(time, extracted)
                self.canvas_Gt.draw()
            if hasattr(self, 'hist_2DCH'):
                self.hist_2DCH.add_data(extracted)
                self.canvas_2DCH.draw()
            self.status_traces.config(text=self.G.shape[0])
        self.status_last_file.config(bg='lime')

    def import_setting(self):
        path = tkinter.filedialog.askopenfilename(filetypes=[('YAML', '*.yaml'), ('All Files', '*.*')])
        if not path: return
        with open(path, mode='r', encoding='utf-8') as f:
            data = yaml.load(f.read(), yaml.SafeLoader)['STM-bj']
        settings = {
            'Data type': self.is_raw,
            'Recursive': self.directory_recursive,
            'Length': self.extract_length,
            'G upper': self.upper,
            'G lower': self.lower,
            'X=0@G=': self.zero_point,
            'Points/nm': self.points_per_nm,
            'Direction': self.direction,
            'G min': self.G_min,
            'G max': self.G_max,
            'G #bins': self.G_bins,
            'G scale': self.G_scale,
            'X min': self.X_min,
            'X max': self.X_max,
            'X #bins': self.X_bins,
            'X scale': self.X_scale,
            't min': self.t_min,
            't max': self.t_max,
            't bin size': self.t_bin_size,
            't scale': self.t_scale,
            'hist_G': self.plot_hist_G,
            'hist_GS': self.plot_hist_GS,
            'hist_Gt': self.plot_hist_Gt,
            'hist_2DCH': self.plot_2DCH
        }
        not_valid = list()
        for setting, attribute in settings.items():
            try:
                if setting in data: attribute.set(data[setting])
            except Exception as E:
                not_valid.append(setting)
        try:
            if 'Colorbar' in data:
                self.colorbar_conf.delete('1.0', 'end')
                self.colorbar_conf.insert('0.0', data['Colorbar'])
        except Exception as E:
            not_valid.append(setting)
        if len(not_valid):
            tkinter.messagebox.showwarning('Warning', f'Invalid values:\n{", ".join(not_valid)}')


class STM_bj_export_prompt:

    def __init__(self, root: STM_bj_GUI, **kwargs) -> None:
        self.window = tk.Toplevel()
        self.hide()
        self.window.protocol("WM_DELETE_WINDOW", self.hide)
        self.window.title('Export')
        self.window.resizable(False, False)
        self.root = root
        self.kwargs = kwargs
        # tab
        self.tabcontrol = ttk.Notebook(self.window)
        self.tabcontrol.pack(side='top')
        tab_raw = ttk.Frame(self.tabcontrol)
        tab_1D = ttk.Frame(self.tabcontrol)
        tab_2D = ttk.Frame(self.tabcontrol)
        tab_settings = ttk.Frame(self.tabcontrol)
        self.tabcontrol.add(tab_raw, text='Raw data')
        self.tabcontrol.add(tab_1D, text='1D histogram')
        self.tabcontrol.add(tab_2D, text='2D histogram')
        self.tabcontrol.add(tab_settings, text='Settings')
        # raw
        self.check_raw_X = tk.BooleanVar(value=True)  #disabled
        self.check_raw_G = tk.BooleanVar(value=True)
        self.check_raw_logG = tk.BooleanVar(value=True)
        tk.Checkbutton(tab_raw, variable=self.check_raw_X, text='X', state='disabled').grid(row=0, column=0)
        tk.Checkbutton(tab_raw, variable=self.check_raw_G, text='G').grid(row=0, column=1)
        tk.Checkbutton(tab_raw, variable=self.check_raw_logG, text='logG').grid(row=0, column=2)
        # 1D
        self.check_1D_G = tk.BooleanVar(value=True)  #disabled
        self.option_1D_count = tk.StringVar(value='Count')
        tk.Checkbutton(tab_1D, variable=self.check_1D_G, text='G', state='disabled').grid(row=0, column=0)
        tk.OptionMenu(tab_1D, self.option_1D_count, *['Count', 'Count/trace']).grid(row=0, column=1)
        # 2D
        self.check_2D_axis = tk.BooleanVar(value=False)
        self.option_2D_count = tk.StringVar(value='Count')
        tk.Checkbutton(tab_2D, variable=self.check_2D_axis, text='Axis').grid(row=0, column=0)
        tk.OptionMenu(tab_2D, self.option_2D_count, *['Count', 'Count/trace']).grid(row=0, column=1)
        # button
        tk.Button(self.window, text='Export', command=self.run).pack(side='top')

    def show(self):
        self.window.deiconify()
        self.window.grab_set()

    def hide(self):
        self.window.withdraw()
        self.window.grab_release()

    def run(self):
        tabname = GUI.tabcontrol.tab(GUI.tabcontrol.index('current'), 'text')
        if self.tabcontrol.index('current') == 0:
            path = tkinter.filedialog.asksaveasfilename(confirmoverwrite=True, initialfile=f'{tabname}.csv', defaultextension='.csv', filetypes=[('Comma delimited', '*.csv'), ('All Files', '*.*')])
            if not path: return
            A = STM_bj.get_displacement(self.root.G, **self.root.run_config).ravel()
            if self.check_raw_G.get(): A = np.vstack([A, self.root.G.ravel()])
            if self.check_raw_logG.get(): A = np.vstack([A, np.log10(np.abs(self.root.G)).ravel()])
            np.savetxt(path, A.T, delimiter=",")
        elif self.tabcontrol.index('current') == 1:
            path = tkinter.filedialog.asksaveasfilename(confirmoverwrite=True, initialfile=f'{tabname}.csv', defaultextension='.csv', filetypes=[('Comma delimited', '*.csv'), ('All Files', '*.*')])
            if not path: return
            G = np.log10(np.abs(self.root.hist_G.x)) if self.root.run_config['G_scale'] == 'log' else self.root.hist_G.x
            count = self.root.hist_G.height_per_trace if self.option_1D_count.get() == 'Count/trace' else self.root.hist_G.height
            np.savetxt(path, np.vstack([G, count]).T, delimiter=',')
        elif self.tabcontrol.index('current') == 2:
            path = tkinter.filedialog.asksaveasfilename(confirmoverwrite=True, initialfile=f'{tabname}.csv', defaultextension='.csv', filetypes=[('Comma delimited', '*.csv'), ('All Files', '*.*')])
            if not path: return
            count = self.root.hist_GS.height_per_trace.T if self.option_2D_count.get() == 'Count/trace' else self.root.hist_GS.height.T
            if self.check_2D_axis.get():
                df = pd.DataFrame(count)
                df.columns = np.log10(np.abs(self.root.hist_GS.x)) if self.root.run_config['X_scale'] == 'log' else self.root.hist_GS.x
                df.index = np.log10(np.abs(self.root.hist_GS.y)) if self.root.run_config['G_scale'] == 'log' else self.root.hist_GS.y
                df.to_csv(path, sep=',')
            else:
                np.savetxt(path, count, delimiter=",")
        elif self.tabcontrol.index('current') == 3:
            path = tkinter.filedialog.asksaveasfilename(confirmoverwrite=True, initialfile='config.yaml', defaultextension='.yaml', filetypes=[('YAML', '*.yaml'), ('All Files', '*.*')])
            if not path: return
            data = {
                'Data type': self.root.is_raw.get(),
                'Recursive': self.root.directory_recursive.get(),
                'Length': self.root.extract_length.get(),
                'G upper': self.root.upper.get(),
                'G lower': self.root.lower.get(),
                'X=0@G=': self.root.zero_point.get(),
                'Points/nm': self.root.points_per_nm.get(),
                'Direction': self.root.direction.get(),
                'G min': self.root.G_min.get(),
                'G max': self.root.G_max.get(),
                'G #bins': self.root.G_bins.get(),
                'G scale': self.root.G_scale.get(),
                'X min': self.root.X_min.get(),
                'X max': self.root.X_max.get(),
                'X #bins': self.root.X_bins.get(),
                'X scale': self.root.X_scale.get(),
                't min': self.root.t_min.get(),
                't max': self.root.t_max.get(),
                't bin size': self.root.t_bin_size.get(),
                't scale': self.root.t_scale.get(),
                'hist_G': self.root.plot_hist_G.get(),
                'hist_GS': self.root.plot_hist_GS.get(),
                'hist_Gt': self.root.plot_hist_Gt.get(),
                'hist_2DCH': self.root.plot_2DCH.get(),
                'Colorbar': self.root.colorbar_conf.get('0.0', 'end')
            }
            if os.path.exists(path):
                with open(path, mode='r', encoding='utf-8') as f:
                    old_data = yaml.load(f.read(), yaml.SafeLoader)
                    if old_data: old_data.update({'STM-bj': data})
                    else: old_data = {'STM-bj': data}
                with open(path, mode='w', encoding='utf-8') as f:
                    data = yaml.dump(old_data, f, yaml.SafeDumper)
            else:
                with open(path, mode='w', encoding='utf-8') as f:
                    data = yaml.dump({'STM-bj': data}, f, yaml.SafeDumper)
        self.hide()


class IVscan_GUI(FileSystemEventHandler):

    def __init__(self, iframe: tk.Frame) -> None:
        self.window = iframe
        self.export_prompt = IVscan_export_prompt(self)
        # config frame
        self.frame_config = tk.Frame(self.window)
        self.frame_config.pack(side='top', anchor='w')
        # row 0
        self.directory_path = tk.StringVar()
        tk.Label(self.frame_config, text='Path: ').grid(row=0, column=0)
        tk.Entry(self.frame_config, textvariable=self.directory_path, width=85).grid(row=0, column=1, columnspan=5)
        tk.Button(self.frame_config, text="Files", bg='#ffe9a2', command=lambda: _set_directory(self.directory_path, json.dumps(tkinter.filedialog.askopenfilenames(), ensure_ascii=False))).grid(row=0, column=6)
        tk.Button(self.frame_config, text="Folder", bg='#ffe9a2', command=lambda: _set_directory(self.directory_path, tkinter.filedialog.askdirectory())).grid(row=0, column=7, padx=5)
        # row 1
        self.mode = tk.StringVar(value='Ebias')
        self.Ebias = tk.DoubleVar(value=0.05)
        self.I_unit = tk.DoubleVar(value=1e-6)
        self.V_unit = tk.DoubleVar(value=1)
        self.is_raw = tk.StringVar(value='raw')
        self.directory_recursive = tk.BooleanVar(value=False)
        tk.Label(self.frame_config, text='Mode: ').grid(row=1, column=0)
        tk.OptionMenu(self.frame_config, self.mode, *['Ebias', 'Ewk']).grid(row=1, column=1)
        tk.Label(self.frame_config, text='Ebias: ').grid(row=1, column=2)
        tk.Entry(self.frame_config, textvariable=self.Ebias, justify='center').grid(row=1, column=3)
        tk.Label(self.frame_config, text='Units (I, V): ').grid(row=1, column=4)
        frame_units = tk.Frame(self.frame_config)
        frame_units.grid(row=1, column=5)
        tk.Entry(frame_units, textvariable=self.I_unit, justify='center', width=10).pack(side='left')
        tk.Entry(frame_units, textvariable=self.V_unit, justify='center', width=10).pack(side='left')
        tk.OptionMenu(self.frame_config, self.is_raw, *['raw', 'cut']).grid(row=1, column=6)
        tk.Checkbutton(self.frame_config, variable=self.directory_recursive, text="Recursive").grid(row=1, column=7, sticky='w')
        #row 2
        self.num_segment = tk.IntVar(value=4)  # number of segments in one cycle
        self.points_per_file = tk.IntVar(value=1000)
        self.sampling_rate = tk.IntVar(value=40000)
        tk.Label(self.frame_config, text='Points/File: ').grid(row=2, column=0)
        tk.Entry(self.frame_config, textvariable=self.points_per_file, justify='center').grid(row=2, column=1)
        tk.Label(self.frame_config, text='#Segments: ').grid(row=2, column=2)
        tk.Entry(self.frame_config, textvariable=self.num_segment, justify='center').grid(row=2, column=3)
        tk.Label(self.frame_config, text='Sampling\nrate: ').grid(row=2, column=4)
        tk.Entry(self.frame_config, textvariable=self.sampling_rate, justify='center').grid(row=2, column=5)
        # row 3
        self.V_upper = tk.DoubleVar(value=1.45)
        self.V_lower = tk.DoubleVar(value=-1.45)
        self.length = tk.IntVar(value=1200)
        self.offset0 = tk.IntVar(value=1200)
        self.offset1 = tk.IntVar(value=1200)
        self.extract_method = tk.StringVar(value='height')
        tk.Label(self.frame_config, text='V upper/\nlower: ').grid(row=3, column=0)
        frame_Vlimit = tk.Frame(self.frame_config)
        frame_Vlimit.grid(row=3, column=1)
        tk.Entry(frame_Vlimit, textvariable=self.V_upper, justify='center', width=10).pack(side='left')
        tk.Entry(frame_Vlimit, textvariable=self.V_lower, justify='center', width=10).pack(side='left')
        tk.Label(self.frame_config, text='Length: ').grid(row=3, column=2)
        tk.Entry(self.frame_config, textvariable=self.length, justify='center').grid(row=3, column=3)
        tk.Label(self.frame_config, text='Offset: ').grid(row=3, column=4)
        frame_offset = tk.Frame(self.frame_config)
        frame_offset.grid(row=3, column=5)
        tk.Entry(frame_offset, textvariable=self.offset0, justify='center', width=10).pack(side='left')
        tk.Entry(frame_offset, textvariable=self.offset1, justify='center', width=10).pack(side='left')
        tk.Label(self.frame_config, text='Method: ').grid(row=3, column=6)
        tk.OptionMenu(self.frame_config, self.extract_method, *['height', 'gradient']).grid(row=3, column=7)
        # row 4
        self.I_limit = tk.DoubleVar(value=1e-5)
        self.is_noise_remove = tk.BooleanVar(value=True)
        self.V0 = tk.DoubleVar(value=0)
        self.dV = tk.DoubleVar(value=0.1)
        self.is_zeroing = tk.BooleanVar(value=True)
        self.zeroing_center = tk.DoubleVar(value=0)
        self.direction = tk.StringVar(value='both')
        tk.Label(self.frame_config, text='I limit: ').grid(row=4, column=0)
        tk.Entry(self.frame_config, textvariable=self.I_limit, justify='center').grid(row=4, column=1)
        tk.Checkbutton(self.frame_config, variable=self.is_noise_remove, text='I min@V=').grid(row=4, column=2)
        frame_noise = tk.Frame(self.frame_config)
        frame_noise.grid(row=4, column=3)
        tk.Entry(frame_noise, textvariable=self.V0, justify='center', width=8).pack(side='left')
        tk.Label(frame_noise, text='±').pack(side='left')
        tk.Entry(frame_noise, textvariable=self.dV, justify='center', width=8).pack(side='left')
        tk.Checkbutton(self.frame_config, variable=self.is_zeroing, text='Zeroing').grid(row=4, column=4, sticky='w')
        tk.Entry(self.frame_config, textvariable=self.zeroing_center, justify='center').grid(row=4, column=5)
        tk.Label(self.frame_config, text='Direction: ').grid(row=4, column=6)
        tk.OptionMenu(self.frame_config, self.direction, *['both', '-→+', '+→-']).grid(row=4, column=7)
        # row 5
        self.V_min = tk.DoubleVar(value=-1.5)
        self.V_max = tk.DoubleVar(value=1.5)
        self.V_bins = tk.IntVar(value=300)
        self.V_scale = tk.StringVar(value='linear')
        tk.Label(self.frame_config, text='V min: ').grid(row=5, column=0)
        tk.Entry(self.frame_config, textvariable=self.V_min, justify='center').grid(row=5, column=1)
        tk.Label(self.frame_config, text='V max: ').grid(row=5, column=2)
        tk.Entry(self.frame_config, textvariable=self.V_max, justify='center').grid(row=5, column=3)
        tk.Label(self.frame_config, text='V #bins: ').grid(row=5, column=4)
        tk.Entry(self.frame_config, textvariable=self.V_bins, justify='center').grid(row=5, column=5)
        tk.Label(self.frame_config, text='V scale: ').grid(row=5, column=6)
        tk.OptionMenu(self.frame_config, self.V_scale, *['log', 'linear']).grid(row=5, column=7)
        # row 6
        self.G_min = tk.DoubleVar(value=1e-5)
        self.G_max = tk.DoubleVar(value=1e-1)
        self.G_bins = tk.IntVar(value=400)
        self.G_scale = tk.StringVar(value='log')
        tk.Label(self.frame_config, text='G min: ').grid(row=6, column=0)
        tk.Entry(self.frame_config, textvariable=self.G_min, justify='center').grid(row=6, column=1)
        tk.Label(self.frame_config, text='G max: ').grid(row=6, column=2)
        tk.Entry(self.frame_config, textvariable=self.G_max, justify='center').grid(row=6, column=3)
        tk.Label(self.frame_config, text='G #bins: ').grid(row=6, column=4)
        tk.Entry(self.frame_config, textvariable=self.G_bins, justify='center').grid(row=6, column=5)
        tk.Label(self.frame_config, text='G scale: ').grid(row=6, column=6)
        tk.OptionMenu(self.frame_config, self.G_scale, *['log', 'linear']).grid(row=6, column=7)
        # row 7
        self.I_min = tk.DoubleVar(value=1e-11)
        self.I_max = tk.DoubleVar(value=1e-5)
        self.I_bins = tk.IntVar(value=600)
        self.I_scale = tk.StringVar(value='log')
        tk.Label(self.frame_config, text='I min: ').grid(row=7, column=0)
        tk.Entry(self.frame_config, textvariable=self.I_min, justify='center').grid(row=7, column=1)
        tk.Label(self.frame_config, text='I max: ').grid(row=7, column=2)
        tk.Entry(self.frame_config, textvariable=self.I_max, justify='center').grid(row=7, column=3)
        tk.Label(self.frame_config, text='I #bins: ').grid(row=7, column=4)
        tk.Entry(self.frame_config, textvariable=self.I_bins, justify='center').grid(row=7, column=5)
        tk.Label(self.frame_config, text='I scale: ').grid(row=7, column=6)
        tk.OptionMenu(self.frame_config, self.I_scale, *['log', 'linear']).grid(row=7, column=7)
        # row 8
        self.t_min = tk.DoubleVar(value=0)
        self.t_max = tk.DoubleVar(value=0.18)
        self.t_bins = tk.IntVar(value=1800)
        self.t_scale = tk.StringVar(value='linear')
        tk.Label(self.frame_config, text='t min: ').grid(row=8, column=0)
        tk.Entry(self.frame_config, textvariable=self.t_min, justify='center').grid(row=8, column=1)
        tk.Label(self.frame_config, text='t max: ').grid(row=8, column=2)
        tk.Entry(self.frame_config, textvariable=self.t_max, justify='center').grid(row=8, column=3)
        tk.Label(self.frame_config, text='t #bins: ').grid(row=8, column=4)
        tk.Entry(self.frame_config, textvariable=self.t_bins, justify='center').grid(row=8, column=5)
        tk.Label(self.frame_config, text='t scale: ').grid(row=8, column=6)
        tk.OptionMenu(self.frame_config, self.t_scale, *['log', 'linear']).grid(row=8, column=7)
        # row 9
        tk.Label(self.frame_config, text='Colorbar: ').grid(row=9, column=0)
        self.colorbar_conf = tk.Text(self.frame_config, height=3, wrap='none')
        self.colorbar_conf.bind('<<Modified>>', self.colorbar_apply)
        self.colorbar_conf.grid(row=9, column=1, columnspan=5, sticky='w')
        self.colorbar_conf.insert('0.0', '{"red":  [[0,1,1],[0.05,0,0],[0.1,0,0],[0.15,1,1],[0.3,1,1],[1,1,1]],\n "green":[[0,1,1],[0.05,0,0],[0.1,1,1],[0.15,1,1],[0.3,0,0],[1,0,0]],\n "blue": [[0,1,1],[0.05,1,1],[0.1,0,0],[0.15,0,0],[0.3,0,0],[1,1,1]]}')
        self.run_button = tk.Button(self.frame_config, text='Run', bg='lime', command=self.run)
        self.run_button.grid(row=9, column=6, padx=10)
        self.is_run = False
        tk.Button(self.frame_config, text='Import', command=self.import_setting).grid(row=9, column=7)
        tk.Button(self.frame_config, text='Export', command=self.export_prompt.show).grid(row=9, column=8)
        # is_plot frame
        self.frame_is_plot = tk.Frame(self.window)
        self.frame_is_plot.pack(side='top', anchor='w')
        self.plot_hist_GV = tk.BooleanVar(value=True)
        self.plot_hist_IV = tk.BooleanVar(value=True)
        self.plot_hist_IVt = tk.BooleanVar(value=False)
        tk.Label(self.frame_is_plot, text='Plot: ').pack(side='left')
        tk.Checkbutton(self.frame_is_plot, text='Histogram GV', variable=self.plot_hist_GV).pack(side='left')
        tk.Checkbutton(self.frame_is_plot, text='Histogram IV', variable=self.plot_hist_IV).pack(side='left')
        tk.Checkbutton(self.frame_is_plot, text='Histogram IVt', variable=self.plot_hist_IVt).pack(side='left')
        # figure frame
        self.frame_figure = tk.Frame(self.window)
        self.frame_figure.pack(side='top', anchor='w')
        # status frame
        self.frame_status = tk.Frame(self.window)
        self.frame_status.pack(side='bottom', anchor='w')
        tk.Label(self.frame_status, text='#Cycles: ').pack(side='left', anchor='w')
        self.status_cycles = tk.Label(self.frame_status, text=0)
        self.status_cycles.pack(side='left', anchor='w')
        tk.Label(self.frame_status, text='#Segments: ', padx=20).pack(side='left', anchor='w')
        self.status_traces = tk.Label(self.frame_status, text=0)
        self.status_traces.pack(side='left', anchor='w')
        tk.Label(self.frame_status, text='File: ', padx=20).pack(side='left')
        self.status_last_file = tk.Label(self.frame_status, text='Waiting', anchor='w')
        self.status_last_file.pack(side='left', anchor='w')

    def colorbar_apply(self, *args):

        def apply():
            try:
                colorbar_conf = self.colorbar_conf.get('0.0', 'end')
                if colorbar_conf != "\n":
                    cmap = json.loads(colorbar_conf)
                    if hasattr(self, 'hist_GV'):
                        self.hist_GV.set_cmap(cmap=cmap)
                        self.canvas_GV.draw()
                    if hasattr(self, 'hist_IV'):
                        self.hist_IV.set_cmap(cmap=cmap)
                        self.canvas_IV.draw()
                    if hasattr(self, 'hist_IVt'):
                        self.hist_IVt.set_cmap(cmap=cmap)
                        self.canvas_IVt.draw()
            except Exception as E:
                return
            finally:
                self.colorbar_conf.edit_modified(False)

        threading.Thread(target=apply).start()

    def run(self):
<<<<<<< HEAD
        if self.is_run == False:
            path = self.directory_path.get()
            if not os.path.isdir(path):
                try:
                    path = json.loads(path)
                except Exception as E:
                    tkinter.messagebox.showerror('Error', 'Invalid directory')
                    return
            for item in self.frame_figure.winfo_children():
                item.destroy()
            gc.collect()
            self.I = np.empty((0, self.length.get()))
            self.V = np.empty((0, self.length.get()))
            full_length = self.num_segment.get() * self.length.get() + self.offset0.get() + self.offset1.get()
            self.I_full = np.empty((0, full_length))
            self.V_full = np.empty((0, full_length))
            #hist GV
            if self.plot_hist_GV.get():
                self.hist_GV = IVscan.Hist_GV([self.V_min.get(), self.V_max.get()], [self.G_min.get(), self.G_max.get()], self.V_bins.get(), self.G_bins.get(), self.V_scale.get(), self.G_scale.get(), 'wk' if self.mode.get() == 'Ewk' else 'bias')
                self.canvas_GV = FigureCanvasTkAgg(self.hist_GV.fig, self.frame_figure)
                self.canvas_GV.get_tk_widget().grid(row=0, column=0, columnspan=5, pady=10)
                self.navtool_GV = NavigationToolbar2Tk(self.canvas_GV, self.frame_figure, pack_toolbar=False)
                self.navtool_GV.grid(row=1, column=0, columnspan=4, sticky='w')
                self.canvas_GV.draw()
            # hist IV
            if self.plot_hist_IV.get():
                self.hist_IV = IVscan.Hist_IV([self.V_min.get(), self.V_max.get()], [self.I_min.get(), self.I_max.get()], self.V_bins.get(), self.I_bins.get(), self.V_scale.get(), self.I_scale.get(), 'wk' if self.mode.get() == 'Ewk' else 'bias')
                self.canvas_IV = FigureCanvasTkAgg(self.hist_IV.fig, self.frame_figure)
                self.canvas_IV.get_tk_widget().grid(row=0, column=5, columnspan=5, pady=10)
                self.navtool_IV = NavigationToolbar2Tk(self.canvas_IV, self.frame_figure, pack_toolbar=False)
                self.navtool_IV.grid(row=1, column=5, columnspan=4, sticky='w')
                self.canvas_IV.draw()
            # hist IVt
            if self.plot_hist_IVt.get():
                self.hist_IVt = IVscan.Hist_IVt([self.t_min.get(), self.t_max.get()], [self.I_min.get(), self.I_max.get()], [self.V_min.get(), self.V_max.get()], self.t_bins.get(), self.I_bins.get(), self.t_scale.get(), self.I_scale.get(), self.V_scale.get(), self.sampling_rate.get(),
                                                'wk' if self.mode.get() == 'Ewk' else 'bias')
                self.canvas_IVt = FigureCanvasTkAgg(self.hist_IVt.fig, self.frame_figure)
                self.canvas_IVt.get_tk_widget().grid(row=0, column=10, columnspan=5, pady=10)
                self.navtool_IVt = NavigationToolbar2Tk(self.canvas_IVt, self.frame_figure, pack_toolbar=False)
                self.navtool_IVt.grid(row=1, column=10, columnspan=4, sticky='w')
                self.canvas_IVt.draw()
            self.colorbar_apply()
            self.run_config = {
                "mode": self.mode.get(),
                "Ebias": self.Ebias.get(),
                "units": (self.I_unit.get(), self.V_unit.get()),
                'recursive': self.directory_recursive.get(),
                'data_type': self.is_raw.get(),
                'num_segment': self.num_segment.get(),
                'num_files': full_length // self.points_per_file.get() + 2,
                "V_upper": self.V_upper.get(),
                "V_lower": self.V_lower.get(),
                "length_segment": self.length.get(),
                "offset": (self.offset0.get(), self.offset1.get()),
                'is_noise_remove': self.is_noise_remove.get(),
                'V0': self.V0.get(),
                'dV': self.dV.get(),
                "I_limit": self.I_limit.get(),
                'is_zeroing': self.is_zeroing.get(),
                'zeroing_center': self.zeroing_center.get(),
                'direction': self.direction.get(),
                'V_scale': self.V_scale.get(),
                'G_scale': self.G_scale.get(),
                'I_scale': self.I_scale.get()
            }
            if self.run_config['data_type'] == 'raw': self.pending = list()
            self.status_traces.config(text=0)
            threading.Thread(target=self.add_data, args=(path, )).start()
            if isinstance(path, list): return
            self.observer = Observer()
            self.observer.schedule(self, path=path, recursive=self.run_config['recursive'])
            self.observer.start()
            logger.info(f'Start observer: {path}')
            atexit.register(self.observer.stop)
            self.run_button.config(text='Stop', bg='red')
            self.is_run = True
        else:
            self.run_button.config(text='Run', bg='lime')
            self.is_run = False
            threading.Thread(target=self.observer.stop).start()
            logger.info(f'Stop observer')
            gc.collect()
=======
        match self.is_run:
            case False:
                path = self.directory_path.get()
                if not os.path.isdir(path):
                    try:
                        path = json.loads(path)
                    except Exception as E:
                        tkinter.messagebox.showerror('Error', 'Invalid directory')
                        return
                for item in self.frame_figure.winfo_children():
                    item.destroy()
                gc.collect()
                self.I = np.empty((0, self.length.get()))
                self.V = np.empty((0, self.length.get()))
                full_length = self.num_segment.get() * self.length.get() + self.offset0.get() + self.offset1.get()
                self.I_full = np.empty((0, full_length))
                self.V_full = np.empty((0, full_length))
                #hist GV
                if self.plot_hist_GV.get():
                    self.hist_GV = IVscan.Hist_GV([self.V_min.get(), self.V_max.get()], [self.G_min.get(), self.G_max.get()], self.V_bins.get(), self.G_bins.get(), self.V_scale.get(), self.G_scale.get(), 'wk' if self.mode.get() == 'Ewk' else 'bias')
                    self.canvas_GV = FigureCanvasTkAgg(self.hist_GV.fig, self.frame_figure)
                    self.canvas_GV.get_tk_widget().grid(row=0, column=5, columnspan=5, pady=10)
                    self.navtool_GV = NavigationToolbar2Tk(self.canvas_GV, self.frame_figure, pack_toolbar=False)
                    self.navtool_GV.grid(row=1, column=0, columnspan=4, sticky='w')
                    self.canvas_GV.draw()
                # hist IV
                if self.plot_hist_IV.get():
                    self.hist_IV = IVscan.Hist_IV([self.V_min.get(), self.V_max.get()], [self.I_min.get(), self.I_max.get()], self.V_bins.get(), self.I_bins.get(), self.V_scale.get(), self.I_scale.get(), 'wk' if self.mode.get() == 'Ewk' else 'bias')
                    self.canvas_IV = FigureCanvasTkAgg(self.hist_IV.fig, self.frame_figure)
                    self.canvas_IV.get_tk_widget().grid(row=0, column=0, columnspan=5, pady=10)
                    self.navtool_IV = NavigationToolbar2Tk(self.canvas_IV, self.frame_figure, pack_toolbar=False)
                    self.navtool_IV.grid(row=1, column=5, columnspan=4, sticky='w')
                    self.canvas_IV.draw()
                # hist IVt
                if self.plot_hist_IVt.get():
                    self.hist_IVt = IVscan.Hist_IVt([self.t_min.get(), self.t_max.get()], [self.I_min.get(), self.I_max.get()], [self.V_min.get(), self.V_max.get()], self.t_bins.get(), self.I_bins.get(), self.t_scale.get(), self.I_scale.get(), self.V_scale.get(), self.sampling_rate.get(),
                                                    'wk' if self.mode.get() == 'Ewk' else 'bias')
                    self.canvas_IVt = FigureCanvasTkAgg(self.hist_IVt.fig, self.frame_figure)
                    self.canvas_IVt.get_tk_widget().grid(row=0, column=10, columnspan=5, pady=10)
                    self.navtool_IVt = NavigationToolbar2Tk(self.canvas_IVt, self.frame_figure, pack_toolbar=False)
                    self.navtool_IVt.grid(row=1, column=10, columnspan=4, sticky='w')
                    self.canvas_IVt.draw()
                self.colorbar_apply()
                self.run_config = {
                    "mode": self.mode.get(),
                    "Ebias": self.Ebias.get(),
                    "units": (self.I_unit.get(), self.V_unit.get()),
                    'recursive': self.directory_recursive.get(),
                    'data_type': self.is_raw.get(),
                    'num_segment': self.num_segment.get(),
                    'num_files': full_length // self.points_per_file.get() + 2,
                    "V_upper": self.V_upper.get(),
                    "V_lower": self.V_lower.get(),
                    "length_segment": self.length.get(),
                    "offset": (self.offset0.get(), self.offset1.get()),
                    'is_noise_remove': self.is_noise_remove.get(),
                    'V0': self.V0.get(),
                    'dV': self.dV.get(),
                    "I_limit": self.I_limit.get(),
                    'is_zeroing': self.is_zeroing.get(),
                    'zeroing_center': self.zeroing_center.get(),
                    'direction': self.direction.get(),
                    'extract_method': self.extract_method.get(),
                    'V_scale': self.V_scale.get(),
                    'G_scale': self.G_scale.get(),
                    'I_scale': self.I_scale.get()
                }
                if self.run_config['data_type'] == 'raw': self.pending = list()
                self.status_cycles.config(text=0)
                self.status_traces.config(text=0)
                threading.Thread(target=self.add_data, args=(path, )).start()
                if isinstance(path, list): return
                self.observer = Observer()
                self.observer.schedule(self, path=path, recursive=self.run_config['recursive'])
                self.observer.start()
                logger.info(f'Start observer: {path}')
                atexit.register(self.observer.stop)
                self.run_button.config(text='Stop', bg='red')
                self.is_run = True
            case True:
                self.run_button.config(text='Run', bg='lime')
                self.is_run = False
                threading.Thread(target=self.observer.stop).start()
                logger.info(f'Stop observer')
                gc.collect()
>>>>>>> 7f0cb029

    def on_created(self, event):
        if isinstance(event, FileCreatedEvent):
            if (event.src_path.endswith('.txt')):
                try:
                    if os.path.getsize(event.src_path) == 0: time.sleep(0.1)
                    self.add_data(event.src_path)
                except Exception as E:
                    logger.warning(f'Add data failed: {event.src_path}: {type(E).__name__}: {E.args}')

    def add_data(self, path):
        if isinstance(path, str):
            self.status_last_file.config(text=path, bg='yellow')
            if os.path.isdir(path):
                if not os.listdir(path):  # empty directory
                    self.status_last_file.config(bg='lime')
                    return
        elif isinstance(path, list):
            self.status_last_file.config(text=f"{len(path)} files" if len(path) > 1 else path[0], bg='yellow')
        try:
            logger.debug(f'Add data: {path}')
<<<<<<< HEAD
            if self.run_config['data_type'] == 'raw':
                self.pending.append(path)
                list_files = copy.copy(self.pending[-self.run_config['num_files']:])
                IV_full = IVscan.extract_data(list_files,
                                              upper=self.run_config['V_upper'],
                                              lower=self.run_config['V_lower'],
                                              length_segment=self.run_config['length_segment'],
                                              num_segment=self.run_config['num_segment'],
                                              offset=self.run_config['offset'],
                                              units=self.run_config['units'],
                                              max_workers=GUI.CPU_threads.get())
                if IV_full.size == 0: return
                else:
                    logger.debug(f'{IV_full.shape[1]} Fullcycle detected in {list_files}')
                    I_full, V_full = IV_full
                    I, V = np.concatenate(list(map(lambda A: IVscan.extract_data(A, upper=self.run_config['V_upper'], lower=self.run_config['V_lower'], length_segment=self.run_config['length_segment'], num_segment=1, offset=[0, 0], units=[1, 1]), np.swapaxes(IV_full, 0, 1))), axis=1)
                    self.pending.clear()
            elif self.run_config['data_type'] == 'cut':
                extracted = IVscan.load_data(path, **self.run_config, max_workers=GUI.CPU_threads.get())
                V, I = np.stack(np.split(extracted, extracted.shape[1] // self.run_config['length'], axis=-1)).swapaxes(0, 1) * np.expand_dims(self.run_config['units'][::-1], axis=(1, 2))
=======
            match self.run_config['data_type']:
                case 'raw':
                    self.pending.append(path)
                    list_files = copy.copy(self.pending[-self.run_config['num_files']:])
                    IV_raw = IVscan.load_data(list_files, max_workers=GUI.CPU_threads.get())[::-1]
                    if hasattr(self, 'hist_GV') or hasattr(self, 'hist_IV'):
                        I_full, V_full = IVscan.extract_data(IV_raw,
                                                             upper=self.run_config['V_upper'],
                                                             lower=self.run_config['V_lower'],
                                                             length_segment=self.run_config['length_segment'],
                                                             num_segment=self.run_config['num_segment'],
                                                             offset=self.run_config['offset'],
                                                             units=self.run_config['units'],
                                                             mode=self.run_config['extract_method'])
                    if hasattr(self, 'hist_IVt'):
                        I, V = IVscan.extract_data(IV_raw, upper=self.run_config['V_upper'], lower=self.run_config['V_lower'], length_segment=self.run_config['length_segment'], num_segment=1, offset=[0, 0], units=self.run_config['units'], mode=self.run_config['extract_method'])
                    if (I_full.size == 0) and (I.size == 0):
                        self.status_last_file.config(bg='lime')
                        return
                    else:
                        self.pending.clear()
                case 'cut':
                    extracted = IVscan.load_data(path, **self.run_config, max_workers=GUI.CPU_threads.get())
                    V, I = np.stack(np.split(extracted, extracted.shape[1] // self.run_config['length'], axis=-1)).swapaxes(0, 1) * np.expand_dims(self.run_config['units'][::-1], axis=(1, 2))
>>>>>>> 7f0cb029
        except Exception as E:
            logger.warning(f'Failed to extract files: {path}: {type(E).__name__}: {E.args}')
            self.status_last_file.config(bg='red')
            return
        else:
            I, V = IVscan.noise_remove(I, V, I_limit=self.run_config['I_limit'])
            if self.run_config['is_noise_remove']: I, V = IVscan.noise_remove(I, V, V0=self.run_config['V0'], dV=self.run_config['dV'])
            if self.run_config['is_zeroing']: I, V = IVscan.zeroing(I, V, self.run_config['zeroing_center'])
            if I.size > 0:
                if self.run_config['direction'] == '-→+':
                    I, V = IVscan.split_scan_direction(I, V)[0]
                elif self.run_config['direction'] == '+→-':
                    I, V = IVscan.split_scan_direction(I, V)[1]
                self.I = np.vstack([self.I, I])
                self.V = np.vstack([self.V, V])
                self.I_full = np.vstack([self.I_full, I_full])
                self.V_full = np.vstack([self.V_full, V_full])
                if self.run_config['mode'] == 'Ebias':
                    if hasattr(self, 'hist_GV'):
                        self.hist_GV.add_data(I, V)
                        self.canvas_GV.draw()
                    if hasattr(self, 'hist_IV'):
                        self.hist_IV.add_data(I, V)
                        self.canvas_IV.draw()
                    if hasattr(self, 'hist_IVt'):
                        self.hist_IVt.add_data(I_full, V_full)
                        self.canvas_IVt.draw()
                elif self.run_config['mode'] == 'Ewk':
                    if hasattr(self, 'hist_GV'):
                        self.hist_GV.add_data(G=IVscan.conductance(I, self.run_config['Ebias']), V=V)
                        self.canvas_GV.draw()
                    if hasattr(self, 'hist_IV'):
                        self.hist_IV.add_data(I, V)
                        self.canvas_IV.draw()
                    if hasattr(self, 'hist_IVt'):
                        self.hist_IVt.add_data(I_full, V_full)
                        self.canvas_IVt.draw()
                self.status_cycles.config(text=self.I_full.shape[0])
                self.status_traces.config(text=self.I.shape[0])
            self.status_last_file.config(bg='lime')

    def import_setting(self):
        path = tkinter.filedialog.askopenfilename(filetypes=[('YAML', '*.yaml'), ('All Files', '*.*')])
        if not path: return
        with open(path, mode='r', encoding='utf-8') as f:
            data = yaml.load(f.read(), yaml.SafeLoader)['IVscan']
        settings = {
            'Data type': self.is_raw,
            'Recursive': self.directory_recursive,
            'Mode': self.mode,
            'Ebias': self.Ebias,
            'I unit': self.I_unit,
            'V unit': self.V_unit,
            '#Segments': self.num_segment,
            'points_per_file': self.points_per_file,
            'Sampling rate': self.sampling_rate,
            'V upper': self.V_upper,
            'V lower': self.V_lower,
            'Length': self.length,
            'Offset0': self.offset0,
            'Offset1': self.offset1,
            'I limit': self.I_limit,
            'Noise remove': self.is_noise_remove,
            'V0': self.V0,
            'dV': self.dV,
            'Zeroing': self.is_zeroing,
            'Zeroing center': self.zeroing_center,
            'Direction': self.direction,
            'Extract_method': self.extract_method,
            'V min': self.V_min,
            'V max': self.V_max,
            'V #bins': self.V_bins,
            'V scale': self.V_scale,
            'G min': self.G_min,
            'G max': self.G_max,
            'G #bins': self.G_bins,
            'G scale': self.G_scale,
            'I max': self.I_min,
            'I min': self.I_max,
            'I #bins': self.I_bins,
            'I scale': self.I_scale,
            't max': self.t_min,
            't min': self.t_max,
            't #bins': self.t_bins,
            't scale': self.t_scale,
            'hist_GV': self.plot_hist_GV,
            'hist_IV': self.plot_hist_IV,
            'hist_IVt': self.plot_hist_IVt
        }
        not_valid = list()
        for setting, attribute in settings.items():
            try:
                if setting in data: attribute.set(data[setting])
            except Exception as E:
                not_valid.append(setting)
        try:
            if 'Colorbar' in data:
                self.colorbar_conf.delete('1.0', 'end')
                self.colorbar_conf.insert('0.0', data['Colorbar'])
        except Exception as E:
            not_valid.append(setting)
        if len(not_valid):
            tkinter.messagebox.showwarning('Warning', f'Invalid values:\n{", ".join(not_valid)}')


class IVscan_export_prompt:

    def __init__(self, root: IVscan_GUI, **kwargs) -> None:
        self.window = tk.Toplevel()
        self.hide()
        self.window.protocol("WM_DELETE_WINDOW", self.hide)
        self.window.title('Export')
        self.window.resizable(False, False)
        self.root = root
        self.kwargs = kwargs
        # tab
        self.tabcontrol = ttk.Notebook(self.window)
        self.tabcontrol.pack(side='top')
        tab_raw = ttk.Frame(self.tabcontrol)
        tab_GV = ttk.Frame(self.tabcontrol)
        tab_IV = ttk.Frame(self.tabcontrol)
        tab_settings = ttk.Frame(self.tabcontrol)
        self.tabcontrol.add(tab_raw, text='Raw data')
        self.tabcontrol.add(tab_GV, text='GV histogram')
        self.tabcontrol.add(tab_IV, text='IV histogram')
        self.tabcontrol.add(tab_settings, text='Settings')
        # raw
        self.check_raw_V = tk.BooleanVar(value=True)  #disabled
        self.check_raw_G = tk.BooleanVar(value=False)
        self.check_raw_logG = tk.BooleanVar(value=True)
        self.check_raw_I = tk.BooleanVar(value=False)
        self.check_raw_absI = tk.BooleanVar(value=False)
        self.check_raw_logI = tk.BooleanVar(value=True)
        tk.Checkbutton(tab_raw, variable=self.check_raw_V, text='V', state='disabled').grid(row=0, column=1)
        tk.Checkbutton(tab_raw, variable=self.check_raw_G, text='G').grid(row=0, column=2)
        tk.Checkbutton(tab_raw, variable=self.check_raw_logG, text='logG').grid(row=0, column=3)
        tk.Checkbutton(tab_raw, variable=self.check_raw_I, text='I').grid(row=1, column=1)
        tk.Checkbutton(tab_raw, variable=self.check_raw_absI, text='| I |').grid(row=1, column=2)
        tk.Checkbutton(tab_raw, variable=self.check_raw_logI, text='logI').grid(row=1, column=3)
        # GV
        self.check_GV_axis = tk.BooleanVar(value=False)
        self.option_GV_count = tk.StringVar(value='Count')
        tk.Checkbutton(tab_GV, variable=self.check_GV_axis, text='Axis').grid(row=0, column=0)
        tk.OptionMenu(tab_GV, self.option_GV_count, *['Count', 'Count/trace']).grid(row=0, column=1)
        # IV
        self.check_IV_axis = tk.BooleanVar(value=False)
        self.option_IV_count = tk.StringVar(value='Count')
        tk.Checkbutton(tab_IV, variable=self.check_IV_axis, text='Axis').grid(row=0, column=0)
        tk.OptionMenu(tab_IV, self.option_IV_count, *['Count', 'Count/trace']).grid(row=0, column=1)
        # button
        tk.Button(self.window, text='Export', command=self.run).pack(side='top')

    def show(self):
        self.window.deiconify()
        self.window.grab_set()

    def hide(self):
        self.window.withdraw()
        self.window.grab_release()

    def run(self):
        tabname = GUI.tabcontrol.tab(GUI.tabcontrol.index('current'), 'text')
<<<<<<< HEAD
        if self.tabcontrol.index('current') == 0:
            path = tkinter.filedialog.asksaveasfilename(confirmoverwrite=True, initialfile=f'{tabname}.csv', defaultextension='.csv', filetypes=[('Comma delimited', '*.csv'), ('All Files', '*.*')])
            if not path: return
            A = self.root.V.ravel()
            G = IVscan.conductance(self.root.I, self.root.V).ravel()
            if self.check_raw_G.get(): A = np.vstack([A, G])
            if self.check_raw_logG.get(): A = np.vstack([A, np.log10(np.abs(G))])
            if self.check_raw_I.get(): A = np.vstack([A, self.root.I.ravel()])
            if self.check_raw_absI.get(): A = np.vstack([A, np.abs(self.root.I.ravel())])
            if self.check_raw_logI.get(): A = np.vstack([A, np.log10(np.abs(self.root.I.ravel()))])
            np.savetxt(path, A.T, delimiter=",")
        elif self.tabcontrol.index('current') == 1:
            path = tkinter.filedialog.asksaveasfilename(confirmoverwrite=True, initialfile=f'{tabname}.csv', defaultextension='.csv', filetypes=[('Comma delimited', '*.csv'), ('All Files', '*.*')])
            if not path: return
            count = self.root.hist_GV.height_per_trace.T if self.option_GV_count.get() == 'Count/trace' else self.root.hist_GV.height.T
            if self.check_GV_axis.get():
                df = pd.DataFrame(count)
                df.columns = np.log10(np.abs(self.root.hist_GV.x)) if self.root.run_config['V_scale'] == 'log' else self.root.hist_GV.x
                df.index = np.log10(np.abs(self.root.hist_GV.y)) if self.root.run_config['G_scale'] == 'log' else self.root.hist_GV.y
                df.to_csv(path, sep=',')
            else:
                np.savetxt(path, count, delimiter=",")
        elif self.tabcontrol.index('current') == 2:
            path = tkinter.filedialog.asksaveasfilename(confirmoverwrite=True, initialfile=f'{tabname}.csv', defaultextension='.csv', filetypes=[('Comma delimited', '*.csv'), ('All Files', '*.*')])
            if not path: return
            count = self.root.hist_IV.height_per_trace.T if self.option_IV_count.get() == 'Count/trace' else self.root.hist_IV.height.T
            if self.check_IV_axis.get():
                df = pd.DataFrame(count)
                df.columns = np.log10(np.abs(self.root.hist_IV.x)) if self.root.run_config['V_scale'] == 'log' else self.root.hist_IV.x
                df.index = np.log10(np.abs(self.root.hist_IV.y)) if self.root.run_config['I_scale'] == 'log' else self.root.hist_IV.y
                df.to_csv(path, sep=',')
            else:
                np.savetxt(path, count, delimiter=",")
        elif self.tabcontrol.index('current') == 3:
            path = tkinter.filedialog.asksaveasfilename(confirmoverwrite=True, initialfile='config.yaml', defaultextension='.yaml', filetypes=[('YAML', '*.yaml'), ('All Files', '*.*')])
            if not path: return
            data = {
                'Data type': self.root.is_raw.get(),
                'Recursive': self.root.directory_recursive.get(),
                'Mode': self.root.mode.get(),
                'Ebias': self.root.Ebias.get(),
                'I unit': self.root.I_unit.get(),
                'V unit': self.root.V_unit.get(),
                '#Segments': self.root.num_segment.get(),
                'points_per_file': self.root.points_per_file.get(),
                'Sampling rate': self.root.sampling_rate.get(),
                'V upper': self.root.V_upper.get(),
                'V lower': self.root.V_lower.get(),
                'Length': self.root.length.get(),
                'Offset0': self.root.offset0.get(),
                'Offset1': self.root.offset1.get(),
                'I limit': self.root.I_limit.get(),
                'Noise remove': self.root.is_noise_remove.get(),
                'V0': self.root.V0.get(),
                'dV': self.root.dV.get(),
                'Zeroing': self.root.is_zeroing.get(),
                'Zeroing center': self.root.zeroing_center.get(),
                'Direction': self.root.direction.get(),
                'V min': self.root.V_min.get(),
                'V max': self.root.V_max.get(),
                'V #bins': self.root.V_bins.get(),
                'V scale': self.root.V_scale.get(),
                'G min': self.root.G_min.get(),
                'G max': self.root.G_max.get(),
                'G #bins': self.root.G_bins.get(),
                'G scale': self.root.G_scale.get(),
                'I max': self.root.I_min.get(),
                'I min': self.root.I_max.get(),
                'I #bins': self.root.I_bins.get(),
                'I scale': self.root.I_scale.get(),
                't max': self.root.t_min.get(),
                't min': self.root.t_max.get(),
                't #bins': self.root.t_bins.get(),
                't scale': self.root.t_scale.get(),
                'hist_GV': self.root.plot_hist_GV.get(),
                'hist_IV': self.root.plot_hist_IV.get(),
                'hist_IVt': self.root.plot_hist_IVt.get(),
                'Colorbar': self.root.colorbar_conf.get('0.0', 'end')
            }
            if os.path.exists(path):
                with open(path, mode='r', encoding='utf-8') as f:
                    old_data = yaml.load(f.read(), yaml.SafeLoader)
                    if old_data: old_data.update({'IVscan': data})
                    else: old_data = {'IVscan': data}
                with open(path, mode='w', encoding='utf-8') as f:
                    data = yaml.dump(old_data, f, yaml.SafeDumper)
            else:
                with open(path, mode='w', encoding='utf-8') as f:
                    data = yaml.dump({'IVscan': data}, f, yaml.SafeDumper)
=======
        match self.tabcontrol.index('current'):
            case 0:
                path = tkinter.filedialog.asksaveasfilename(confirmoverwrite=True, initialfile=f'{tabname}.csv', defaultextension='.csv', filetypes=[('Comma delimited', '*.csv'), ('All Files', '*.*')])
                if not path: return
                A = self.root.V.ravel()
                G = IVscan.conductance(self.root.I, self.root.V).ravel()
                if self.check_raw_G.get(): A = np.vstack([A, G])
                if self.check_raw_logG.get(): A = np.vstack([A, np.log10(np.abs(G))])
                if self.check_raw_I.get(): A = np.vstack([A, self.root.I.ravel()])
                if self.check_raw_absI.get(): A = np.vstack([A, np.abs(self.root.I.ravel())])
                if self.check_raw_logI.get(): A = np.vstack([A, np.log10(np.abs(self.root.I.ravel()))])
                np.savetxt(path, A.T, delimiter=",")
            case 1:
                path = tkinter.filedialog.asksaveasfilename(confirmoverwrite=True, initialfile=f'{tabname}.csv', defaultextension='.csv', filetypes=[('Comma delimited', '*.csv'), ('All Files', '*.*')])
                if not path: return
                count = self.root.hist_GV.height_per_trace.T if self.option_GV_count.get() == 'Count/trace' else self.root.hist_GV.height.T
                if self.check_GV_axis.get():
                    df = pd.DataFrame(count)
                    df.columns = np.log10(np.abs(self.root.hist_GV.x)) if self.root.run_config['V_scale'] == 'log' else self.root.hist_GV.x
                    df.index = np.log10(np.abs(self.root.hist_GV.y)) if self.root.run_config['G_scale'] == 'log' else self.root.hist_GV.y
                    df.to_csv(path, sep=',')
                else:
                    np.savetxt(path, count, delimiter=",")
            case 2:
                path = tkinter.filedialog.asksaveasfilename(confirmoverwrite=True, initialfile=f'{tabname}.csv', defaultextension='.csv', filetypes=[('Comma delimited', '*.csv'), ('All Files', '*.*')])
                if not path: return
                count = self.root.hist_IV.height_per_trace.T if self.option_IV_count.get() == 'Count/trace' else self.root.hist_IV.height.T
                if self.check_IV_axis.get():
                    df = pd.DataFrame(count)
                    df.columns = np.log10(np.abs(self.root.hist_IV.x)) if self.root.run_config['V_scale'] == 'log' else self.root.hist_IV.x
                    df.index = np.log10(np.abs(self.root.hist_IV.y)) if self.root.run_config['I_scale'] == 'log' else self.root.hist_IV.y
                    df.to_csv(path, sep=',')
                else:
                    np.savetxt(path, count, delimiter=",")
            case 3:
                path = tkinter.filedialog.asksaveasfilename(confirmoverwrite=True, initialfile='config.yaml', defaultextension='.yaml', filetypes=[('YAML', '*.yaml'), ('All Files', '*.*')])
                if not path: return
                data = {
                    'Data type': self.root.is_raw.get(),
                    'Recursive': self.root.directory_recursive.get(),
                    'Mode': self.root.mode.get(),
                    'Ebias': self.root.Ebias.get(),
                    'I unit': self.root.I_unit.get(),
                    'V unit': self.root.V_unit.get(),
                    '#Segments': self.root.num_segment.get(),
                    'points_per_file': self.root.points_per_file.get(),
                    'Sampling rate': self.root.sampling_rate.get(),
                    'V upper': self.root.V_upper.get(),
                    'V lower': self.root.V_lower.get(),
                    'Length': self.root.length.get(),
                    'Offset0': self.root.offset0.get(),
                    'Offset1': self.root.offset1.get(),
                    'I limit': self.root.I_limit.get(),
                    'Noise remove': self.root.is_noise_remove.get(),
                    'V0': self.root.V0.get(),
                    'dV': self.root.dV.get(),
                    'Zeroing': self.root.is_zeroing.get(),
                    'Zeroing center': self.root.zeroing_center.get(),
                    'Direction': self.root.direction.get(),
                    'Extract_method': self.root.extract_method.get(),
                    'V min': self.root.V_min.get(),
                    'V max': self.root.V_max.get(),
                    'V #bins': self.root.V_bins.get(),
                    'V scale': self.root.V_scale.get(),
                    'G min': self.root.G_min.get(),
                    'G max': self.root.G_max.get(),
                    'G #bins': self.root.G_bins.get(),
                    'G scale': self.root.G_scale.get(),
                    'I max': self.root.I_min.get(),
                    'I min': self.root.I_max.get(),
                    'I #bins': self.root.I_bins.get(),
                    'I scale': self.root.I_scale.get(),
                    't max': self.root.t_min.get(),
                    't min': self.root.t_max.get(),
                    't #bins': self.root.t_bins.get(),
                    't scale': self.root.t_scale.get(),
                    'hist_GV': self.root.plot_hist_GV.get(),
                    'hist_IV': self.root.plot_hist_IV.get(),
                    'hist_IVt': self.root.plot_hist_IVt.get(),
                    'Colorbar': self.root.colorbar_conf.get('0.0', 'end')
                }
                if os.path.exists(path):
                    with open(path, mode='r', encoding='utf-8') as f:
                        old_data = yaml.load(f.read(), yaml.SafeLoader)
                        if old_data: old_data.update({'IVscan': data})
                        else: old_data = {'IVscan': data}
                    with open(path, mode='w', encoding='utf-8') as f:
                        data = yaml.dump(old_data, f, yaml.SafeDumper)
                else:
                    with open(path, mode='w', encoding='utf-8') as f:
                        data = yaml.dump({'IVscan': data}, f, yaml.SafeDumper)
>>>>>>> 7f0cb029
        self.hide()


class Logging_GUI(logging.Handler):

    def __init__(self):
        logging.Handler.__init__(self)
        self.window = tk.Toplevel()
        self.hide()
        self.window.protocol("WM_DELETE_WINDOW", self.hide)
        self.window.title('Log')
        self.window.resizable(True, True)
        self.widget = tk.Text(self.window, height=30, width=120)
        self.widget.pack(side='top', fill='both', expand=True)
        self.widget.config(state='disabled')

    def emit(self, record):
        self.widget.config(state='normal')
        self.widget.insert(tk.END, self.format(record) + '\n')
        self.widget.see(tk.END)
        self.widget.config(state='disabled')

    def show(self):
        self.window.deiconify()

    def hide(self):
        self.window.withdraw()


if __name__ == '__main__':
    multiprocessing.freeze_support()  # PyInstaller
    matplotlib.use('TkAgg')
    plt.ioff()
    root = tk.Tk()
    parser = argparse.ArgumentParser(description='Run GUI')
    parser.add_argument('--debug', action='store_true')
    formatter = logging.Formatter('%(asctime)s - %(levelname)s - %(name)s - %(message)s')
    handler = Logging_GUI()
    handler.setFormatter(formatter)
    logger = logging.getLogger('App')
    logger.addHandler(handler)
    logger.setLevel(logging.DEBUG if parser.parse_args().debug else logging.WARNING)
    GUI = Main()
    tk.mainloop()<|MERGE_RESOLUTION|>--- conflicted
+++ resolved
@@ -244,7 +244,6 @@
         threading.Thread(target=apply).start()
 
     def run(self):
-<<<<<<< HEAD
         if self.is_run == False:
             path = self.directory_path.get()
             if not os.path.isdir(path):
@@ -264,8 +263,8 @@
                 self.canvas_G.get_tk_widget().grid(row=0, column=0, columnspan=5, pady=10)
                 self.navtool_G = NavigationToolbar2Tk(self.canvas_G, self.frame_figures, pack_toolbar=False)
                 self.navtool_G.grid(row=1, column=0, columnspan=4, sticky='w')
-                self.auto_normalize_G = tk.BooleanVar(value=True)
-                tk.Checkbutton(self.frame_figures, variable=self.auto_normalize_G, text="Auto normalize").grid(row=1, column=4, sticky='w')
+                self.autoscale_G = tk.BooleanVar(value=True)
+                tk.Checkbutton(self.frame_figures, variable=self.autoscale_G, text="Autoscale").grid(row=1, column=4, sticky='w')
                 self.canvas_G.draw()
             # hist GS
             if self.plot_hist_GS.get():
@@ -322,86 +321,6 @@
             threading.Thread(target=self.observer.stop).start()
             logger.info(f'Stop observer')
             gc.collect()
-=======
-        match self.is_run:
-            case False:
-                path = self.directory_path.get()
-                if not os.path.isdir(path):
-                    try:
-                        path = json.loads(path)
-                    except Exception as E:
-                        tkinter.messagebox.showerror('Error', 'Invalid directory')
-                        return
-                for item in self.frame_figures.winfo_children():
-                    item.destroy()
-                gc.collect()
-                self.G = np.empty((0, self.extract_length.get()))
-                # hist G
-                if self.plot_hist_G.get():
-                    self.hist_G = STM_bj.Hist_G([self.G_min.get(), self.G_max.get()], self.G_bins.get(), self.G_scale.get())
-                    self.canvas_G = FigureCanvasTkAgg(self.hist_G.fig, self.frame_figures)
-                    self.canvas_G.get_tk_widget().grid(row=0, column=0, columnspan=5, pady=10)
-                    self.navtool_G = NavigationToolbar2Tk(self.canvas_G, self.frame_figures, pack_toolbar=False)
-                    self.navtool_G.grid(row=1, column=0, columnspan=4, sticky='w')
-                    self.autoscale_G = tk.BooleanVar(value=True)
-                    tk.Checkbutton(self.frame_figures, variable=self.autoscale_G, text="Autoscale").grid(row=1, column=4, sticky='w')
-                    self.canvas_G.draw()
-                # hist GS
-                if self.plot_hist_GS.get():
-                    self.hist_GS = STM_bj.Hist_GS([self.X_min.get(), self.X_max.get()], [self.G_min.get(), self.G_max.get()], self.X_bins.get(), self.G_bins.get(), self.X_scale.get(), self.G_scale.get(), self.zero_point.get(), self.points_per_nm.get())
-                    self.canvas_GS = FigureCanvasTkAgg(self.hist_GS.fig, self.frame_figures)
-                    self.canvas_GS.get_tk_widget().grid(row=0, column=5, columnspan=5, pady=10)
-                    self.navtool_GS = NavigationToolbar2Tk(self.canvas_GS, self.frame_figures, pack_toolbar=False)
-                    self.navtool_GS.grid(row=1, column=5, columnspan=4, sticky='w')
-                    self.canvas_GS.draw()
-                # hist Gt
-                if (self.is_raw.get() == 'raw') & self.plot_hist_Gt.get():
-                    self.hist_Gt = STM_bj.Hist_Gt([self.t_min.get(), self.t_max.get()], [self.G_min.get(), self.G_max.get()], self.t_bin_size.get(), self.G_bins.get(), self.t_scale.get(), self.G_scale.get())
-                    self.canvas_Gt = FigureCanvasTkAgg(self.hist_Gt.fig, self.frame_figures)
-                    self.canvas_Gt.get_tk_widget().grid(row=0, column=10, columnspan=5, pady=10)
-                    self.navtool_Gt = NavigationToolbar2Tk(self.canvas_Gt, self.frame_figures, pack_toolbar=False)
-                    self.navtool_Gt.grid(row=1, column=10, columnspan=4, sticky='w')
-                    self.canvas_Gt.draw()
-                # hist 2DCH
-                if self.plot_2DCH.get():
-                    self.hist_2DCH = STM_bj.Hist_Correlation([self.G_min.get(), self.G_max.get()], self.G_bins.get(), self.G_scale.get())
-                    self.canvas_2DCH = FigureCanvasTkAgg(self.hist_2DCH.fig, self.frame_figures)
-                    self.canvas_2DCH.get_tk_widget().grid(row=0, column=15, columnspan=5, pady=10)
-                    self.navtool_2DCH = NavigationToolbar2Tk(self.canvas_2DCH, self.frame_figures, pack_toolbar=False)
-                    self.navtool_2DCH.grid(row=1, column=15, columnspan=4, sticky='w')
-                    self.canvas_2DCH.draw()
-                self.colorbar_apply()
-                self.run_config = {
-                    "length": self.extract_length.get(),
-                    "upper": self.upper.get(),
-                    "lower": self.lower.get(),
-                    "method": self.direction.get(),
-                    "zero_point": self.zero_point.get(),
-                    "x_conversion": self.points_per_nm.get(),
-                    'G_scale': self.G_scale.get(),
-                    'X_scale': self.X_scale.get(),
-                    't_scale': self.t_scale.get(),
-                    'recursive': self.directory_recursive.get(),
-                    'data_type': self.is_raw.get()
-                }
-                self.status_traces.config(text=0)
-                self.time_init = None
-                threading.Thread(target=self.add_data, args=(path, )).start()
-                if isinstance(path, list): return
-                self.observer = Observer()
-                self.observer.schedule(self, path=path, recursive=self.run_config['recursive'])
-                self.observer.start()
-                logger.info(f'Start observer: {path}')
-                atexit.register(self.observer.stop)
-                self.run_button.config(text='Stop', bg='red')
-                self.is_run = True
-            case True:
-                self.run_button.config(text='Run', bg='lime')
-                self.is_run = False
-                threading.Thread(target=self.observer.stop).start()
-                logger.info(f'Stop observer')
-                gc.collect()
->>>>>>> 7f0cb029
 
     def on_created(self, event):
         while True:
@@ -819,7 +738,6 @@
         threading.Thread(target=apply).start()
 
     def run(self):
-<<<<<<< HEAD
         if self.is_run == False:
             path = self.directory_path.get()
             if not os.path.isdir(path):
@@ -840,7 +758,7 @@
             if self.plot_hist_GV.get():
                 self.hist_GV = IVscan.Hist_GV([self.V_min.get(), self.V_max.get()], [self.G_min.get(), self.G_max.get()], self.V_bins.get(), self.G_bins.get(), self.V_scale.get(), self.G_scale.get(), 'wk' if self.mode.get() == 'Ewk' else 'bias')
                 self.canvas_GV = FigureCanvasTkAgg(self.hist_GV.fig, self.frame_figure)
-                self.canvas_GV.get_tk_widget().grid(row=0, column=0, columnspan=5, pady=10)
+                self.canvas_GV.get_tk_widget().grid(row=0, column=5, columnspan=5, pady=10)
                 self.navtool_GV = NavigationToolbar2Tk(self.canvas_GV, self.frame_figure, pack_toolbar=False)
                 self.navtool_GV.grid(row=1, column=0, columnspan=4, sticky='w')
                 self.canvas_GV.draw()
@@ -848,7 +766,7 @@
             if self.plot_hist_IV.get():
                 self.hist_IV = IVscan.Hist_IV([self.V_min.get(), self.V_max.get()], [self.I_min.get(), self.I_max.get()], self.V_bins.get(), self.I_bins.get(), self.V_scale.get(), self.I_scale.get(), 'wk' if self.mode.get() == 'Ewk' else 'bias')
                 self.canvas_IV = FigureCanvasTkAgg(self.hist_IV.fig, self.frame_figure)
-                self.canvas_IV.get_tk_widget().grid(row=0, column=5, columnspan=5, pady=10)
+                self.canvas_IV.get_tk_widget().grid(row=0, column=0, columnspan=5, pady=10)
                 self.navtool_IV = NavigationToolbar2Tk(self.canvas_IV, self.frame_figure, pack_toolbar=False)
                 self.navtool_IV.grid(row=1, column=5, columnspan=4, sticky='w')
                 self.canvas_IV.draw()
@@ -881,6 +799,7 @@
                 'is_zeroing': self.is_zeroing.get(),
                 'zeroing_center': self.zeroing_center.get(),
                 'direction': self.direction.get(),
+                'extract_method': self.extract_method.get(),
                 'V_scale': self.V_scale.get(),
                 'G_scale': self.G_scale.get(),
                 'I_scale': self.I_scale.get()
@@ -902,93 +821,6 @@
             threading.Thread(target=self.observer.stop).start()
             logger.info(f'Stop observer')
             gc.collect()
-=======
-        match self.is_run:
-            case False:
-                path = self.directory_path.get()
-                if not os.path.isdir(path):
-                    try:
-                        path = json.loads(path)
-                    except Exception as E:
-                        tkinter.messagebox.showerror('Error', 'Invalid directory')
-                        return
-                for item in self.frame_figure.winfo_children():
-                    item.destroy()
-                gc.collect()
-                self.I = np.empty((0, self.length.get()))
-                self.V = np.empty((0, self.length.get()))
-                full_length = self.num_segment.get() * self.length.get() + self.offset0.get() + self.offset1.get()
-                self.I_full = np.empty((0, full_length))
-                self.V_full = np.empty((0, full_length))
-                #hist GV
-                if self.plot_hist_GV.get():
-                    self.hist_GV = IVscan.Hist_GV([self.V_min.get(), self.V_max.get()], [self.G_min.get(), self.G_max.get()], self.V_bins.get(), self.G_bins.get(), self.V_scale.get(), self.G_scale.get(), 'wk' if self.mode.get() == 'Ewk' else 'bias')
-                    self.canvas_GV = FigureCanvasTkAgg(self.hist_GV.fig, self.frame_figure)
-                    self.canvas_GV.get_tk_widget().grid(row=0, column=5, columnspan=5, pady=10)
-                    self.navtool_GV = NavigationToolbar2Tk(self.canvas_GV, self.frame_figure, pack_toolbar=False)
-                    self.navtool_GV.grid(row=1, column=0, columnspan=4, sticky='w')
-                    self.canvas_GV.draw()
-                # hist IV
-                if self.plot_hist_IV.get():
-                    self.hist_IV = IVscan.Hist_IV([self.V_min.get(), self.V_max.get()], [self.I_min.get(), self.I_max.get()], self.V_bins.get(), self.I_bins.get(), self.V_scale.get(), self.I_scale.get(), 'wk' if self.mode.get() == 'Ewk' else 'bias')
-                    self.canvas_IV = FigureCanvasTkAgg(self.hist_IV.fig, self.frame_figure)
-                    self.canvas_IV.get_tk_widget().grid(row=0, column=0, columnspan=5, pady=10)
-                    self.navtool_IV = NavigationToolbar2Tk(self.canvas_IV, self.frame_figure, pack_toolbar=False)
-                    self.navtool_IV.grid(row=1, column=5, columnspan=4, sticky='w')
-                    self.canvas_IV.draw()
-                # hist IVt
-                if self.plot_hist_IVt.get():
-                    self.hist_IVt = IVscan.Hist_IVt([self.t_min.get(), self.t_max.get()], [self.I_min.get(), self.I_max.get()], [self.V_min.get(), self.V_max.get()], self.t_bins.get(), self.I_bins.get(), self.t_scale.get(), self.I_scale.get(), self.V_scale.get(), self.sampling_rate.get(),
-                                                    'wk' if self.mode.get() == 'Ewk' else 'bias')
-                    self.canvas_IVt = FigureCanvasTkAgg(self.hist_IVt.fig, self.frame_figure)
-                    self.canvas_IVt.get_tk_widget().grid(row=0, column=10, columnspan=5, pady=10)
-                    self.navtool_IVt = NavigationToolbar2Tk(self.canvas_IVt, self.frame_figure, pack_toolbar=False)
-                    self.navtool_IVt.grid(row=1, column=10, columnspan=4, sticky='w')
-                    self.canvas_IVt.draw()
-                self.colorbar_apply()
-                self.run_config = {
-                    "mode": self.mode.get(),
-                    "Ebias": self.Ebias.get(),
-                    "units": (self.I_unit.get(), self.V_unit.get()),
-                    'recursive': self.directory_recursive.get(),
-                    'data_type': self.is_raw.get(),
-                    'num_segment': self.num_segment.get(),
-                    'num_files': full_length // self.points_per_file.get() + 2,
-                    "V_upper": self.V_upper.get(),
-                    "V_lower": self.V_lower.get(),
-                    "length_segment": self.length.get(),
-                    "offset": (self.offset0.get(), self.offset1.get()),
-                    'is_noise_remove': self.is_noise_remove.get(),
-                    'V0': self.V0.get(),
-                    'dV': self.dV.get(),
-                    "I_limit": self.I_limit.get(),
-                    'is_zeroing': self.is_zeroing.get(),
-                    'zeroing_center': self.zeroing_center.get(),
-                    'direction': self.direction.get(),
-                    'extract_method': self.extract_method.get(),
-                    'V_scale': self.V_scale.get(),
-                    'G_scale': self.G_scale.get(),
-                    'I_scale': self.I_scale.get()
-                }
-                if self.run_config['data_type'] == 'raw': self.pending = list()
-                self.status_cycles.config(text=0)
-                self.status_traces.config(text=0)
-                threading.Thread(target=self.add_data, args=(path, )).start()
-                if isinstance(path, list): return
-                self.observer = Observer()
-                self.observer.schedule(self, path=path, recursive=self.run_config['recursive'])
-                self.observer.start()
-                logger.info(f'Start observer: {path}')
-                atexit.register(self.observer.stop)
-                self.run_button.config(text='Stop', bg='red')
-                self.is_run = True
-            case True:
-                self.run_button.config(text='Run', bg='lime')
-                self.is_run = False
-                threading.Thread(target=self.observer.stop).start()
-                logger.info(f'Stop observer')
-                gc.collect()
->>>>>>> 7f0cb029
 
     def on_created(self, event):
         if isinstance(event, FileCreatedEvent):
@@ -1010,92 +842,64 @@
             self.status_last_file.config(text=f"{len(path)} files" if len(path) > 1 else path[0], bg='yellow')
         try:
             logger.debug(f'Add data: {path}')
-<<<<<<< HEAD
             if self.run_config['data_type'] == 'raw':
                 self.pending.append(path)
                 list_files = copy.copy(self.pending[-self.run_config['num_files']:])
-                IV_full = IVscan.extract_data(list_files,
-                                              upper=self.run_config['V_upper'],
-                                              lower=self.run_config['V_lower'],
-                                              length_segment=self.run_config['length_segment'],
-                                              num_segment=self.run_config['num_segment'],
-                                              offset=self.run_config['offset'],
-                                              units=self.run_config['units'],
-                                              max_workers=GUI.CPU_threads.get())
-                if IV_full.size == 0: return
+                IV_raw = IVscan.load_data(list_files, max_workers=GUI.CPU_threads.get())[::-1]
+                has_value = []
+                if hasattr(self, 'hist_IVt'):
+                    I_full, V_full = IVscan.extract_data(IV_raw,
+                                                         upper=self.run_config['V_upper'],
+                                                         lower=self.run_config['V_lower'],
+                                                         length_segment=self.run_config['length_segment'],
+                                                         num_segment=self.run_config['num_segment'],
+                                                         offset=self.run_config['offset'],
+                                                         units=self.run_config['units'],
+                                                         mode=self.run_config['extract_method'])
+                    has_value.append(I_full.size > 0)
+                if hasattr(self, 'hist_GV') or hasattr(self, 'hist_IV'):
+                    I, V = IVscan.extract_data(IV_raw, upper=self.run_config['V_upper'], lower=self.run_config['V_lower'], length_segment=self.run_config['length_segment'], num_segment=1, offset=[0, 0], units=self.run_config['units'], mode=self.run_config['extract_method'])
+                    has_value.append(I.size > 0)
+                if any(has_value):
+                    self.pending.clear()
                 else:
-                    logger.debug(f'{IV_full.shape[1]} Fullcycle detected in {list_files}')
-                    I_full, V_full = IV_full
-                    I, V = np.concatenate(list(map(lambda A: IVscan.extract_data(A, upper=self.run_config['V_upper'], lower=self.run_config['V_lower'], length_segment=self.run_config['length_segment'], num_segment=1, offset=[0, 0], units=[1, 1]), np.swapaxes(IV_full, 0, 1))), axis=1)
-                    self.pending.clear()
+                    self.status_last_file.config(bg='lime')
+                    return
             elif self.run_config['data_type'] == 'cut':
                 extracted = IVscan.load_data(path, **self.run_config, max_workers=GUI.CPU_threads.get())
                 V, I = np.stack(np.split(extracted, extracted.shape[1] // self.run_config['length'], axis=-1)).swapaxes(0, 1) * np.expand_dims(self.run_config['units'][::-1], axis=(1, 2))
-=======
-            match self.run_config['data_type']:
-                case 'raw':
-                    self.pending.append(path)
-                    list_files = copy.copy(self.pending[-self.run_config['num_files']:])
-                    IV_raw = IVscan.load_data(list_files, max_workers=GUI.CPU_threads.get())[::-1]
-                    if hasattr(self, 'hist_GV') or hasattr(self, 'hist_IV'):
-                        I_full, V_full = IVscan.extract_data(IV_raw,
-                                                             upper=self.run_config['V_upper'],
-                                                             lower=self.run_config['V_lower'],
-                                                             length_segment=self.run_config['length_segment'],
-                                                             num_segment=self.run_config['num_segment'],
-                                                             offset=self.run_config['offset'],
-                                                             units=self.run_config['units'],
-                                                             mode=self.run_config['extract_method'])
-                    if hasattr(self, 'hist_IVt'):
-                        I, V = IVscan.extract_data(IV_raw, upper=self.run_config['V_upper'], lower=self.run_config['V_lower'], length_segment=self.run_config['length_segment'], num_segment=1, offset=[0, 0], units=self.run_config['units'], mode=self.run_config['extract_method'])
-                    if (I_full.size == 0) and (I.size == 0):
-                        self.status_last_file.config(bg='lime')
-                        return
-                    else:
-                        self.pending.clear()
-                case 'cut':
-                    extracted = IVscan.load_data(path, **self.run_config, max_workers=GUI.CPU_threads.get())
-                    V, I = np.stack(np.split(extracted, extracted.shape[1] // self.run_config['length'], axis=-1)).swapaxes(0, 1) * np.expand_dims(self.run_config['units'][::-1], axis=(1, 2))
->>>>>>> 7f0cb029
         except Exception as E:
             logger.warning(f'Failed to extract files: {path}: {type(E).__name__}: {E.args}')
             self.status_last_file.config(bg='red')
             return
         else:
-            I, V = IVscan.noise_remove(I, V, I_limit=self.run_config['I_limit'])
-            if self.run_config['is_noise_remove']: I, V = IVscan.noise_remove(I, V, V0=self.run_config['V0'], dV=self.run_config['dV'])
-            if self.run_config['is_zeroing']: I, V = IVscan.zeroing(I, V, self.run_config['zeroing_center'])
-            if I.size > 0:
+            if hasattr(self, 'hist_GV') or hasattr(self, 'hist_IV'):
+                I, V = IVscan.noise_remove(I, V, I_limit=self.run_config['I_limit'])
+                if self.run_config['is_noise_remove']: I, V = IVscan.noise_remove(I, V, V0=self.run_config['V0'], dV=self.run_config['dV'])
+                if self.run_config['is_zeroing']: I, V = IVscan.zeroing(I, V, self.run_config['zeroing_center'])
+                if I.size == 0:
+                    self.status_last_file.config(bg='lime')
+                    return
                 if self.run_config['direction'] == '-→+':
                     I, V = IVscan.split_scan_direction(I, V)[0]
                 elif self.run_config['direction'] == '+→-':
                     I, V = IVscan.split_scan_direction(I, V)[1]
+                if hasattr(self, 'hist_GV'):
+                    if self.run_config['mode'] == 'Ebias': self.hist_GV.add_data(I, V)
+                    elif self.run_config['mode'] == 'Ewk': self.hist_GV.add_data(G=IVscan.conductance(I, self.run_config['Ebias']), V=V)
+                    self.canvas_GV.draw()
+                if hasattr(self, 'hist_IV'):
+                    self.hist_IV.add_data(I, V)
+                    self.canvas_IV.draw()
                 self.I = np.vstack([self.I, I])
                 self.V = np.vstack([self.V, V])
+            if hasattr(self, 'hist_IVt'):
+                self.hist_IVt.add_data(I_full, V_full)
+                self.canvas_IVt.draw()
                 self.I_full = np.vstack([self.I_full, I_full])
                 self.V_full = np.vstack([self.V_full, V_full])
-                if self.run_config['mode'] == 'Ebias':
-                    if hasattr(self, 'hist_GV'):
-                        self.hist_GV.add_data(I, V)
-                        self.canvas_GV.draw()
-                    if hasattr(self, 'hist_IV'):
-                        self.hist_IV.add_data(I, V)
-                        self.canvas_IV.draw()
-                    if hasattr(self, 'hist_IVt'):
-                        self.hist_IVt.add_data(I_full, V_full)
-                        self.canvas_IVt.draw()
-                elif self.run_config['mode'] == 'Ewk':
-                    if hasattr(self, 'hist_GV'):
-                        self.hist_GV.add_data(G=IVscan.conductance(I, self.run_config['Ebias']), V=V)
-                        self.canvas_GV.draw()
-                    if hasattr(self, 'hist_IV'):
-                        self.hist_IV.add_data(I, V)
-                        self.canvas_IV.draw()
-                    if hasattr(self, 'hist_IVt'):
-                        self.hist_IVt.add_data(I_full, V_full)
-                        self.canvas_IVt.draw()
-                self.status_cycles.config(text=self.I_full.shape[0])
-                self.status_traces.config(text=self.I.shape[0])
+            self.status_cycles.config(text=self.I_full.shape[0])
+            self.status_traces.config(text=self.I.shape[0])
             self.status_last_file.config(bg='lime')
 
     def import_setting(self):
@@ -1219,7 +1023,6 @@
 
     def run(self):
         tabname = GUI.tabcontrol.tab(GUI.tabcontrol.index('current'), 'text')
-<<<<<<< HEAD
         if self.tabcontrol.index('current') == 0:
             path = tkinter.filedialog.asksaveasfilename(confirmoverwrite=True, initialfile=f'{tabname}.csv', defaultextension='.csv', filetypes=[('Comma delimited', '*.csv'), ('All Files', '*.*')])
             if not path: return
@@ -1278,6 +1081,7 @@
                 'Zeroing': self.root.is_zeroing.get(),
                 'Zeroing center': self.root.zeroing_center.get(),
                 'Direction': self.root.direction.get(),
+                'Extract_method': self.root.extract_method.get(),
                 'V min': self.root.V_min.get(),
                 'V max': self.root.V_max.get(),
                 'V #bins': self.root.V_bins.get(),
@@ -1309,99 +1113,6 @@
             else:
                 with open(path, mode='w', encoding='utf-8') as f:
                     data = yaml.dump({'IVscan': data}, f, yaml.SafeDumper)
-=======
-        match self.tabcontrol.index('current'):
-            case 0:
-                path = tkinter.filedialog.asksaveasfilename(confirmoverwrite=True, initialfile=f'{tabname}.csv', defaultextension='.csv', filetypes=[('Comma delimited', '*.csv'), ('All Files', '*.*')])
-                if not path: return
-                A = self.root.V.ravel()
-                G = IVscan.conductance(self.root.I, self.root.V).ravel()
-                if self.check_raw_G.get(): A = np.vstack([A, G])
-                if self.check_raw_logG.get(): A = np.vstack([A, np.log10(np.abs(G))])
-                if self.check_raw_I.get(): A = np.vstack([A, self.root.I.ravel()])
-                if self.check_raw_absI.get(): A = np.vstack([A, np.abs(self.root.I.ravel())])
-                if self.check_raw_logI.get(): A = np.vstack([A, np.log10(np.abs(self.root.I.ravel()))])
-                np.savetxt(path, A.T, delimiter=",")
-            case 1:
-                path = tkinter.filedialog.asksaveasfilename(confirmoverwrite=True, initialfile=f'{tabname}.csv', defaultextension='.csv', filetypes=[('Comma delimited', '*.csv'), ('All Files', '*.*')])
-                if not path: return
-                count = self.root.hist_GV.height_per_trace.T if self.option_GV_count.get() == 'Count/trace' else self.root.hist_GV.height.T
-                if self.check_GV_axis.get():
-                    df = pd.DataFrame(count)
-                    df.columns = np.log10(np.abs(self.root.hist_GV.x)) if self.root.run_config['V_scale'] == 'log' else self.root.hist_GV.x
-                    df.index = np.log10(np.abs(self.root.hist_GV.y)) if self.root.run_config['G_scale'] == 'log' else self.root.hist_GV.y
-                    df.to_csv(path, sep=',')
-                else:
-                    np.savetxt(path, count, delimiter=",")
-            case 2:
-                path = tkinter.filedialog.asksaveasfilename(confirmoverwrite=True, initialfile=f'{tabname}.csv', defaultextension='.csv', filetypes=[('Comma delimited', '*.csv'), ('All Files', '*.*')])
-                if not path: return
-                count = self.root.hist_IV.height_per_trace.T if self.option_IV_count.get() == 'Count/trace' else self.root.hist_IV.height.T
-                if self.check_IV_axis.get():
-                    df = pd.DataFrame(count)
-                    df.columns = np.log10(np.abs(self.root.hist_IV.x)) if self.root.run_config['V_scale'] == 'log' else self.root.hist_IV.x
-                    df.index = np.log10(np.abs(self.root.hist_IV.y)) if self.root.run_config['I_scale'] == 'log' else self.root.hist_IV.y
-                    df.to_csv(path, sep=',')
-                else:
-                    np.savetxt(path, count, delimiter=",")
-            case 3:
-                path = tkinter.filedialog.asksaveasfilename(confirmoverwrite=True, initialfile='config.yaml', defaultextension='.yaml', filetypes=[('YAML', '*.yaml'), ('All Files', '*.*')])
-                if not path: return
-                data = {
-                    'Data type': self.root.is_raw.get(),
-                    'Recursive': self.root.directory_recursive.get(),
-                    'Mode': self.root.mode.get(),
-                    'Ebias': self.root.Ebias.get(),
-                    'I unit': self.root.I_unit.get(),
-                    'V unit': self.root.V_unit.get(),
-                    '#Segments': self.root.num_segment.get(),
-                    'points_per_file': self.root.points_per_file.get(),
-                    'Sampling rate': self.root.sampling_rate.get(),
-                    'V upper': self.root.V_upper.get(),
-                    'V lower': self.root.V_lower.get(),
-                    'Length': self.root.length.get(),
-                    'Offset0': self.root.offset0.get(),
-                    'Offset1': self.root.offset1.get(),
-                    'I limit': self.root.I_limit.get(),
-                    'Noise remove': self.root.is_noise_remove.get(),
-                    'V0': self.root.V0.get(),
-                    'dV': self.root.dV.get(),
-                    'Zeroing': self.root.is_zeroing.get(),
-                    'Zeroing center': self.root.zeroing_center.get(),
-                    'Direction': self.root.direction.get(),
-                    'Extract_method': self.root.extract_method.get(),
-                    'V min': self.root.V_min.get(),
-                    'V max': self.root.V_max.get(),
-                    'V #bins': self.root.V_bins.get(),
-                    'V scale': self.root.V_scale.get(),
-                    'G min': self.root.G_min.get(),
-                    'G max': self.root.G_max.get(),
-                    'G #bins': self.root.G_bins.get(),
-                    'G scale': self.root.G_scale.get(),
-                    'I max': self.root.I_min.get(),
-                    'I min': self.root.I_max.get(),
-                    'I #bins': self.root.I_bins.get(),
-                    'I scale': self.root.I_scale.get(),
-                    't max': self.root.t_min.get(),
-                    't min': self.root.t_max.get(),
-                    't #bins': self.root.t_bins.get(),
-                    't scale': self.root.t_scale.get(),
-                    'hist_GV': self.root.plot_hist_GV.get(),
-                    'hist_IV': self.root.plot_hist_IV.get(),
-                    'hist_IVt': self.root.plot_hist_IVt.get(),
-                    'Colorbar': self.root.colorbar_conf.get('0.0', 'end')
-                }
-                if os.path.exists(path):
-                    with open(path, mode='r', encoding='utf-8') as f:
-                        old_data = yaml.load(f.read(), yaml.SafeLoader)
-                        if old_data: old_data.update({'IVscan': data})
-                        else: old_data = {'IVscan': data}
-                    with open(path, mode='w', encoding='utf-8') as f:
-                        data = yaml.dump(old_data, f, yaml.SafeDumper)
-                else:
-                    with open(path, mode='w', encoding='utf-8') as f:
-                        data = yaml.dump({'IVscan': data}, f, yaml.SafeDumper)
->>>>>>> 7f0cb029
         self.hide()
 
 
