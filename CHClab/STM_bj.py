from .common import *


def extract_data(raw_data: Union[np.ndarray, str, list], length: int = 1000, upper: float = 3.2, lower: float = 1e-6, method: Literal['pull', 'crash', 'both'] = 'pull', offset: tuple = (10, 10), **kwargs) -> np.ndarray:
    '''
    Extract useful data from raw_data

    Args:
        raw_data (ndarray | str): 1D array contains raw data, directory of files, zip file, or txt file
        length (int): length of extracted data per trace
        upper (float): extract data greater than upper limit
        lower (float): extract data less than lower limit
        method (str): 'pull', 'crash' or 'both'
        limit_offset (tuple): length of data in the front or end of the trace used to determine the upper/lower limit

    Returns:
        extracted_data (ndarray): 2D array with shape (trace, length)
    '''
    if not isinstance(raw_data, np.ndarray): raw_data = load_data(raw_data, **kwargs)
    if raw_data.size:
        index, *_ = scipy.signal.find_peaks(np.abs(np.gradient(np.where(raw_data > (upper * lower)**0.5, 1, 0))), distance=length)
        if len(index):
            split_trace = np.stack([raw_data[:length] if (i - length // 2) < 0 else raw_data[-length:] if (i + length // 2) > raw_data.size else raw_data[i - length // 2:i + length // 2] for i in index])
            if method=='pull':
                return split_trace[(split_trace[:, :offset[0]] > upper).any(axis=1) & (split_trace[:, -offset[1]:] < lower).any(axis=1)]
            elif method ==  'crash':
                return split_trace[(split_trace[:, :offset[0]] < lower).any(axis=1) & (split_trace[:, -offset[1]:] > upper).any(axis=1)]
            elif method ==  'both':
                return split_trace[((split_trace[:, :offset[0]] > upper).any(axis=1) & (split_trace[:, -offset[1]:] < lower).any(axis=1)) | ((split_trace[:, :offset[0]] < lower).any(axis=1) & (split_trace[:, -offset[1]:] > upper).any(axis=1))]
    return np.empty((0, length))


def get_displacement(G: np.ndarray, zero_point: float = 0.5, x_conversion: float = 1, **kwargs) -> np.ndarray:
    """
    Get displacement from conductance array

    Args:
        G (ndarray): 2D G array with shape (trace, length)
        zero_point (float): set x=0 at G=zero_point
        x_conversion (float, optional): point per displacement

    Returns:
        X (ndarray): 2D X array with shape (trace, length)
    """
    is_pull = G[:, 0] > G[:, -1]
    _, X = np.mgrid[:G.shape[0], :G.shape[-1]]
    row, col = np.where(((G[:, :-1] > zero_point) & (G[:, 1:] < zero_point) & np.expand_dims(is_pull, axis=-1)) | ((G[:, :-1] < zero_point) & (G[:, 1:] > zero_point) & np.expand_dims(~is_pull, axis=-1)))
    x_min, x_max = pd.DataFrame([row, col]).transpose().groupby(0).agg(['min', 'max']).values.T
    x1 = np.where(is_pull, x_max, x_min)
    x2 = x1 + 1
    y1, y2 = G[:, x1].diagonal(), G[:, x2].diagonal()
    x = x1 + (zero_point - y1) / (y2 - y1) * (x2 - x1)
    return (X - np.expand_dims(x, axis=-1)) / x_conversion


def get_correlation_matrix(G: np.ndarray, bins: np.ndarray):
    N = np.apply_along_axis(lambda g: np.histogram(g, bins)[0], 1, G)
    return np.corrcoef(N, rowvar=False)


class Hist_G(Hist1D):

    def __init__(self, xlim: tuple = (1e-5, 10**0.5), num_bin: float = 550, x_scale: Literal['linear', 'log'] = 'log', **kwargs) -> None:
        super().__init__(xlim, num_bin, x_scale, **kwargs)
        self.ax.set_xlabel('Conductance ($G/G_0$)')
        self.ax.set_ylabel('Count/trace')

    def add_data(self, G: np.ndarray, **kwargs) -> None:
        """
        Add data into 1D histogram (G)

        Args:
            G (ndarray): 2D array with shape (trace, length)
        """
        super().add_data(G, **kwargs)
        '''peak, *_ = scipy.signal.find_peaks(height_per_trace, prominence=0.1)
        peak_position = self.bins[peak], height_per_trace[peak]
        self.ax.plot(*peak_position, 'xr')
        for i, j in zip(*peak_position):
            self.ax.annotate(f'{i:1.2E}', xy=(i, j+0.02), ha='center', fontsize=8)'''


class Hist_GS(Hist2D):

    def __init__(self,
                 xlim: tuple = (-0.3, 0.5),
                 ylim: tuple = (1e-5, 10**0.5),
                 num_x_bin: float = 800,
                 num_y_bin: float = 550,
                 xscale: Literal['linear', 'log'] = 'linear',
                 yscale: Literal['linear', 'log'] = 'log',
                 zero_point: float = 0.5,
                 x_conversion: float = 800,
                 **kwargs) -> None:
        super().__init__(xlim, ylim, num_x_bin, num_y_bin, xscale, yscale, **kwargs)
        self.ax.set_xlabel('Displacement (nm)')
        self.ax.set_ylabel('Conductance ($G/G_0$)')
        self.colorbar.set_label('Count/trace')
        self.zero_point = zero_point
        self.x_conversion = x_conversion

    def add_data(self, G: np.ndarray, X: np.ndarray = None, **kwargs) -> None:
        """
        Add data into 2D histogram (GS)

        Args:
            G (ndarray): 2D G array with shape (trace, length)
            X (ndarray, optional): 2D X array with shape (trace, length)
            
        Returns:
            X (ndarray): 2D X array with shape (trace, length)
        """
        if X is None:
            X = get_displacement(G, zero_point=self.zero_point, x_conversion=self.x_conversion)
        super().add_data(X, G, **kwargs)
        return X


class Hist_Gt(Hist2D):

    def __init__(self, xlim: tuple = (0, 3600), ylim: tuple = (1e-5, 10**0.5), size_x_bin: float = 30, num_y_bin: float = 550, xscale: Literal['linear', 'log'] = 'linear', yscale: Literal['linear', 'log'] = 'log', **kwargs) -> None:
        super().__init__(xlim, ylim, int(np.abs(xlim[1] - xlim[0]) // size_x_bin), num_y_bin, xscale, yscale, **kwargs)
        self.ax.set_xlabel('Time (min)')
        self.ax.set_ylabel('Conductance ($G/G_0$)')
        self.colorbar.set_label('Count/trace')
        self.trace = np.zeros(self.x.size)
        self.ax.set_xticks(np.arange(0, self.x_max, 600), np.arange(0, self.x_max / 60, 10, dtype=int))
        self.ax.set_xticks(np.arange(0, self.x_max, 60), minor=True)
        self.ax.xaxis.grid(visible=True, which='major')

    @property
    def height_per_trace(self):
        with np.errstate(invalid='ignore', divide='ignore'):
            return np.nan_to_num(np.divide(self.height, np.expand_dims(self.trace, axis=1)))

    def add_data(self, t: np.ndarray, G: np.ndarray, set_clim: bool = True, **kwargs) -> None:
        """
        Add data into 2D histogram

        Args:
            t (ndarray): 1D time array with shape (trace)
            G (ndarray): 2D G array with shape (trace, length)
        """
        self.trace = self.trace + np.histogram(t, self.x_bins)[0]
        self.height = self.height + np.histogram2d(np.tile(t, (G.shape[1], 1)).T.ravel(), G.ravel(), (self.x_bins, self.y_bins))[0]
        height_per_trace = self.height_per_trace
        self.plot.set_array(height_per_trace.T)
        if set_clim:
            self.plot.set_clim(0, height_per_trace.max())


class Hist_Correlation(Hist2D):

    def __init__(self, xlim: tuple = (1e-5, 10**0.5), num_bin: float = 550, x_scale: Literal['linear', 'log'] = 'log', **kwargs) -> None:
        super().__init__(xlim, xlim, num_bin, num_bin, x_scale, x_scale, **kwargs)
        self.ax.set_xlabel('Conductance ($G/G_0$)')
        self.ax.set_ylabel('Conductance ($G/G_0$)')
        self.plot.set_cmap(cmap='seismic', )
        self.plot.set_norm(norm=matplotlib.colors.SymLogNorm(0.1, 1, -1, 1))

    def add_data(self, G: np.ndarray, **kwargs) -> None:
        N = np.apply_along_axis(lambda g: np.histogram(g, self.x_bins)[0], 1, G)
        if hasattr(self, 'N'):
            self.N = np.concatenate([self.N, N], axis=0)
        else:
            self.N = N
<<<<<<< HEAD
        with np.errstate(divide='ignore',invalid='ignore'):
=======
        with np.errstate(divide='ignore', invalid='ignore'):
>>>>>>> 7f0cb029
            self.height = np.corrcoef(self.N, rowvar=False)
        self.plot.set_array(self.height.T)<|MERGE_RESOLUTION|>--- conflicted
+++ resolved
@@ -21,11 +21,11 @@
         index, *_ = scipy.signal.find_peaks(np.abs(np.gradient(np.where(raw_data > (upper * lower)**0.5, 1, 0))), distance=length)
         if len(index):
             split_trace = np.stack([raw_data[:length] if (i - length // 2) < 0 else raw_data[-length:] if (i + length // 2) > raw_data.size else raw_data[i - length // 2:i + length // 2] for i in index])
-            if method=='pull':
+            if method == 'pull':
                 return split_trace[(split_trace[:, :offset[0]] > upper).any(axis=1) & (split_trace[:, -offset[1]:] < lower).any(axis=1)]
-            elif method ==  'crash':
+            elif method == 'crash':
                 return split_trace[(split_trace[:, :offset[0]] < lower).any(axis=1) & (split_trace[:, -offset[1]:] > upper).any(axis=1)]
-            elif method ==  'both':
+            elif method == 'both':
                 return split_trace[((split_trace[:, :offset[0]] > upper).any(axis=1) & (split_trace[:, -offset[1]:] < lower).any(axis=1)) | ((split_trace[:, :offset[0]] < lower).any(axis=1) & (split_trace[:, -offset[1]:] > upper).any(axis=1))]
     return np.empty((0, length))
 
@@ -82,16 +82,7 @@
 
 class Hist_GS(Hist2D):
 
-    def __init__(self,
-                 xlim: tuple = (-0.3, 0.5),
-                 ylim: tuple = (1e-5, 10**0.5),
-                 num_x_bin: float = 800,
-                 num_y_bin: float = 550,
-                 xscale: Literal['linear', 'log'] = 'linear',
-                 yscale: Literal['linear', 'log'] = 'log',
-                 zero_point: float = 0.5,
-                 x_conversion: float = 800,
-                 **kwargs) -> None:
+    def __init__(self, xlim: tuple = (-0.3, 0.5), ylim: tuple = (1e-5, 10**0.5), num_x_bin: float = 800, num_y_bin: float = 550, xscale: Literal['linear', 'log'] = 'linear', yscale: Literal['linear', 'log'] = 'log', zero_point: float = 0.5, x_conversion: float = 800, **kwargs) -> None:
         super().__init__(xlim, ylim, num_x_bin, num_y_bin, xscale, yscale, **kwargs)
         self.ax.set_xlabel('Displacement (nm)')
         self.ax.set_ylabel('Conductance ($G/G_0$)')
@@ -164,10 +155,6 @@
             self.N = np.concatenate([self.N, N], axis=0)
         else:
             self.N = N
-<<<<<<< HEAD
-        with np.errstate(divide='ignore',invalid='ignore'):
-=======
         with np.errstate(divide='ignore', invalid='ignore'):
->>>>>>> 7f0cb029
             self.height = np.corrcoef(self.N, rowvar=False)
         self.plot.set_array(self.height.T)