--- conflicted
+++ resolved
@@ -90,58 +90,12 @@
     Returns:
         out (ndarray): Data read from the text files.
     """
-<<<<<<< HEAD
-    if isinstance(path, str):
-        if path.endswith('.txt'):
-            return np.loadtxt(path, unpack=True)
-        elif path.endswith('.npy'):
-            return np.load(path)
-        elif path.endswith('tdms'):
-            from nptdms import TdmsFile
-            with TdmsFile.read(path) as f:
-                return pd.concat([g.as_dataframe() for g in f.groups()], axis=0)
-        elif path.endswith('zip'):
-            with concurrent.futures.ProcessPoolExecutor(max_workers=max_workers) as executor:
-                logging.debug(f'Use {max_workers} processes in load_data')
-                return executor.submit(_load_data, zipfile=path, recursive=recursive, **kwargs).result()
-        elif os.path.isdir(path):
-            with concurrent.futures.ProcessPoolExecutor(max_workers=max_workers) as executor:
-                logging.debug(f'Use {max_workers} processes in load_data')
-                return executor.submit(_load_data, folder=path, recursive=recursive, **kwargs).result()
-    elif isinstance(path, list):
-        return np.concatenate(list(map(lambda path: load_data(path, recursive=recursive, max_workers=max_workers, **kwargs), path)), axis=-1)
-
-
-def _load_data(folder: str = None, zipfile: str = None, recursive: bool = False, **kwargs) -> np.ndarray:
-    # use subprocess to save memory usage
-    if folder:
-        path = folder
-        files = list(map(lambda f: os.path.join(path, f), glob.glob(os.path.join(path, '**/*.txt'), recursive=True) if recursive else glob.glob(os.path.join(path, '*.txt'), recursive=False)))
-        try:
-            import datatable as dt
-            return dt.rbind(dt.iread(files)).to_numpy().T.squeeze()
-        except ImportError:
-            logging.warning('Module datatable was not found. Use pandas instead.')
-            return np.concatenate(list(map(lambda f: pd.read_csv(f, sep=r",|;|\s+", dtype=np.float64, header=None).values.T.squeeze(), files)), axis=-1)
-    elif zipfile:
-        path = zipfile
-        with ZipFile(path) as zf:
-            files = list(map(zf.read, filter(lambda file: file.endswith('.txt') and ('/' not in file or recursive), zf.namelist())))
-            try:
-                import datatable as dt
-                return dt.rbind(dt.iread(files)).to_numpy().T.squeeze()
-            except ImportError:
-                logging.warning('Module datatable was not found. Use pandas instead.')
-                import io
-                return np.concatenate(list(map(lambda f: pd.read_csv(io.BytesIO(f), sep=r",|;|\s+", dtype=np.float64, header=None).values.T.squeeze(), files)), axis=-1)
-=======
->>>>>>> ea26b2ff
 
     def _load(path) -> list:
         if isinstance(path, str):
             # read all txt files in directory
             if os.path.isdir(path):
-                files = map(lambda f: os.path.join(path, f), glob.glob('**/*.txt', root_dir=path, recursive=True) if recursive else glob.glob('*.txt', root_dir=path, recursive=False))
+                files = map(lambda f: os.path.join(path, f), glob.glob(os.path.join(path, '**/*.txt'), recursive=True) if recursive else glob.glob(os.path.join(path, '*.txt'), recursive=False))
                 try:
                     import datatable as dt
                     return list(dt.iread(list(files)))
@@ -212,7 +166,7 @@
             # read all txt files in directory
             if os.path.isdir(path):
                 df = pd.DataFrame()
-                df['path'] = list(map(lambda f: os.path.abspath(os.path.join(path, f)), glob.glob('**/*.txt', root_dir=path, recursive=True) if recursive else glob.glob('*.txt', root_dir=path, recursive=False)))
+                df['path'] = list(map(lambda f: os.path.abspath(os.path.join(path, f)), glob.glob(os.path.join(path, '**/*.txt'), recursive=True) if recursive else glob.glob(os.path.join(path, '*.txt'), recursive=False)))
                 try:
                     import datatable as dt
                     df['data'] = pd.Series(thread_executor.map(lambda f: np.array(f), dt.iread(df['path'].to_list())))
@@ -254,54 +208,6 @@
     if isinstance(path, list):
         if len(path) == 1: path = path[0]
     if isinstance(path, str):
-<<<<<<< HEAD
-        if path.endswith('.txt'):
-            return pd.DataFrame([[path, np.loadtxt(path, unpack=True), os.path.getmtime(path)]], columns=['path', 'data', 'time'])
-        elif path.endswith('.tdms'):
-            from nptdms import TdmsFile
-            with TdmsFile.read(path) as f:
-                return pd.concat([pd.DataFrame([[g.name, g.as_dataframe().values.T, g.channels()[0].properties['wf_start_time']]], columns=['path', 'data', 'time']) for g in f.groups()], axis=0)
-        elif path.endswith('zip'):
-            with concurrent.futures.ProcessPoolExecutor(max_workers=max_workers) as executor:
-                logging.debug(f'Use {max_workers} processes in load_data_with_metadata')
-                return executor.submit(_load_data_with_metadata, zipfile=path, recursive=recursive, **kwargs).result()
-        elif os.path.isdir(path):
-            with concurrent.futures.ProcessPoolExecutor(max_workers=max_workers) as executor:
-                logging.debug(f'Use {max_workers} processes in load_data_with_metadata')
-                return executor.submit(_load_data_with_metadata, folder=path, recursive=recursive, **kwargs).result()
-    elif isinstance(path, list):
-        return pd.concat(map(lambda path: load_data_with_metadata(path, recursive, max_workers, **kwargs), path), axis=0)
-
-
-def _load_data_with_metadata(folder: str = None, zipfile: str = None, recursive: bool = False, **kwargs) -> pd.DataFrame:
-    # use subprocess to save memory usage
-    if folder:
-        path = folder
-        df = pd.DataFrame()
-        df['path'] = list(map(lambda f: os.path.join(path, f), glob.glob(os.path.join(path, '**/*.txt'), recursive=True) if recursive else glob.glob(os.path.join(path, '*.txt'), recursive=False)))
-        try:
-            import datatable as dt
-            df['data'] = df['path'].apply(lambda f: dt.fread(f).to_numpy().T.squeeze())
-        except ImportError:
-            logging.warning('Module datatable was not found. Use pandas instead.')
-            df['data'] = df['path'].apply(lambda f: pd.read_csv(f, sep=r",|;|\s+", dtype=np.float64, header=None).values.T.squeeze())
-        df['time'] = df['path'].apply(os.path.getmtime)
-        return df[['path', 'data', 'time']]
-    elif zipfile:
-        path = zipfile
-        df = pd.DataFrame()
-        with ZipFile(path) as zf:
-            df['path'] = list(filter(lambda file: file.endswith('.txt') and ('/' not in file or recursive), zf.namelist()))
-            try:
-                import datatable as dt
-                df['data'] = df['path'].apply(lambda f: dt.fread(zf.read(f)).to_numpy().T.squeeze())
-            except ImportError:
-                logging.warning('Module datatable was not found. Use pandas instead.')
-                import io
-                df['data'] = df['path'].apply(lambda f: pd.read_csv(io.BytesIO(zf.read(f)), sep=r",|;|\s+", dtype=np.float64, header=None).values.T.squeeze())
-            df['time'] = df['path'].apply(lambda f: pd.Timestamp(*zf.getinfo(f).date_time).timestamp())
-        return df[['path', 'data', 'time']]
-=======
         if path.endswith('.txt'): res = pd.DataFrame([[os.path.abspath(path), np.array(pd.read_csv(path, sep=delimiter, header=None, engine='c')), os.path.getmtime(path)]], columns=['path', 'data', 'time'])
     if res is None:
         with concurrent.futures.ThreadPoolExecutor(max_workers=max_workers) as thread_executor:
@@ -311,7 +217,6 @@
     if squeeze: res['data'] = res['data'].apply(np.squeeze)
     res.reset_index(drop=True, inplace=True)
     return res
->>>>>>> ea26b2ff
 
 
 class Hist1D:
@@ -332,11 +237,7 @@
         plot (StepPatch): 1D histogram container
     """
 
-<<<<<<< HEAD
-    def __init__(self, xlim: tuple, num_x_bin: int, xscale: Literal['linear', 'log'] = 'linear', figsize: tuple = None, **kwargs) -> None:
-=======
-    def __init__(self, xlim: tuple[float, float], num_x_bin: int, xscale: Literal['linear', 'log'] = 'linear', *, fig: plt.Figure = None, ax: matplotlib.axes.Axes = None, figsize: tuple = None, **kwargs) -> None:
->>>>>>> ea26b2ff
+    def __init__(self, xlim: tuple, num_x_bin: int, xscale: Literal['linear', 'log'] = 'linear', *, fig: plt.Figure = None, ax: matplotlib.axes.Axes = None, figsize: tuple = None, **kwargs) -> None:
         self.x_min, self.x_max = sorted(xlim)
         self.x_bins = np.linspace(self.x_min, self.x_max, num_x_bin + 1) if xscale == 'linear' else np.logspace(np.log10(self.x_min), np.log10(self.x_max), num_x_bin + 1) if xscale == 'log' else None
         self.height, *_ = np.histogram([], self.x_bins)
@@ -429,11 +330,7 @@
         plot (StepPatch): 1D histogram container
     """
 
-<<<<<<< HEAD
-    def __init__(self, xlim: tuple, ylim: tuple, num_x_bin: int, num_y_bin: int, xscale: Literal['linear', 'log'] = 'linear', yscale: Literal['linear', 'log'] = 'linear', figsize: tuple = None, **kwargs) -> None:
-=======
-    def __init__(self, xlim: tuple[float, float], ylim: tuple[float, float], num_x_bin: int, num_y_bin: int, xscale: Literal['linear', 'log'] = 'linear', yscale: Literal['linear', 'log'] = 'linear', *, fig: plt.Figure = None, ax: matplotlib.axes.Axes = None, figsize: tuple = None, **kwargs) -> None:
->>>>>>> ea26b2ff
+    def __init__(self, xlim: tuple, ylim: tuple, num_x_bin: int, num_y_bin: int, xscale: Literal['linear', 'log'] = 'linear', yscale: Literal['linear', 'log'] = 'linear', *, fig: plt.Figure = None, ax: matplotlib.axes.Axes = None, figsize: tuple = None, **kwargs) -> None:
         (self.x_min, self.x_max), (self.y_min, self.y_max) = sorted(xlim), sorted(ylim)
         self.x_bins = np.linspace(self.x_min, self.x_max, num_x_bin + 1) if xscale == 'linear' else np.logspace(np.log10(self.x_min), np.log10(self.x_max), num_x_bin + 1) if xscale == 'log' else None
         self.y_bins = np.linspace(self.y_min, self.y_max, num_y_bin + 1) if yscale == 'linear' else np.logspace(np.log10(self.y_min), np.log10(self.y_max), num_y_bin + 1) if yscale == 'log' else None
