import concurrent.futures
import glob
import os
from typing import Literal, Union
from zipfile import ZipFile

import datatable as dt
import matplotlib.colors
import matplotlib.pyplot as plt
import numpy as np
import pandas as pd
import scipy.interpolate
import scipy.optimize
import scipy.signal
from nptdms import TdmsFile
from scipy.constants import physical_constants

cmap = matplotlib.colors.LinearSegmentedColormap('Cmap',
                                                 segmentdata={
                                                     'red': [[0, 1, 1], [0.05, 0, 0], [0.1, 0, 0], [0.15, 1, 1], [0.3, 1, 1], [1, 1, 1]],
                                                     'green': [[0, 1, 1], [0.05, 0, 0], [0.1, 1, 1], [0.15, 1, 1], [0.3, 0, 0], [1, 0, 0]],
                                                     'blue': [[0, 1, 1], [0.05, 1, 1], [0.1, 0, 0], [0.15, 0, 0], [0.3, 0, 0], [1, 1, 1]]
                                                 },
                                                 N=256)

G0, *_ = physical_constants['conductance quantum']


def conductance(I: np.ndarray, V: np.ndarray, **kwargs) -> np.ndarray:
    """
    Calculate conductance

    Args:
        I (ndarray): current (A)
        V (ndarray): E bias (V)

    Returns:
        G/G0 (ndarray): conductance
    """
    with np.errstate(divide='ignore'):
        return I / V / G0


def gaussian(x: np.ndarray, a, u, s) -> np.ndarray:
    """
    Gaussian distribution curve

    Args:
        x (ndarray): input value
        a (float | np.ndarray): peak height
        u (float | np.ndarray): average
        s (float | np.ndarray): standard derivative

    Returns:
        x (ndarray): output value
    """
    if isinstance(a, np.ndarray):
        return np.expand_dims(a, axis=1) * np.exp(-((x - np.expand_dims(u, axis=1)) / np.expand_dims(s, axis=1))**2 / 2)
    else:
        return a * np.exp(-((x - u) / s)**2 / 2)


def multi_gaussian(x: np.ndarray, *args: float):
    """
    Sum of multiple gaussian distribution curve

    Args:
        x (ndarray): input value
        args (float): a1, a2, a3..., u1, u2, u3..., s1, s2, s3...

    Returns:
        x (ndarray): output value
    """
    return np.sum([gaussian(x, *i) for i in np.array(args).reshape(3, len(args) // 3).T], axis=0)


def load_data(path: Union[str, list], recursive: bool = False, max_workers: int = None, **kwargs) -> np.ndarray:
    """
    Load data from text files.

    Args:
        path (str): directory of files, zip file, or txt file
        recursive (bool, optional): read txt files in folder recursively
        max_workers (int, optional): maximum number of processes that can be used

    Returns:
        out (ndarray): Data read from the text files.
    """
    if isinstance(path, str):
        if path.endswith('.txt'):
            return np.loadtxt(path, unpack=True)
        elif path.endswith('.npy'):
            return np.load(path)
        elif path.endswith('tdms'):
            with TdmsFile.read(path) as f:
                return pd.concat([g.as_dataframe() for g in f.groups()], axis=0)
        elif path.endswith('zip'):
            with concurrent.futures.ProcessPoolExecutor(max_workers=max_workers) as executor:
                return executor.submit(_load_data, zipfile=path, recursive=recursive, **kwargs).result()
        elif os.path.isdir(path):
            with concurrent.futures.ProcessPoolExecutor(max_workers=max_workers) as executor:
                return executor.submit(_load_data, folder=path, recursive=recursive, **kwargs).result()
    elif isinstance(path, list):
        return np.concatenate(list(map(lambda path: load_data(path, recursive=recursive, max_workers=max_workers, **kwargs), path)), axis=-1)


def _load_data(folder: str = None, zipfile: str = None, recursive: bool = False, **kwargs) -> np.ndarray:
    # use subprocess to save memory usage
    if folder:
        path = folder
        files = list(map(lambda f: os.path.join(path, f), glob.glob(os.path.join(path, '**/*.txt'), recursive=True) if recursive else glob.glob(os.path.join(path, '*.txt'), recursive=False)))
        return dt.rbind(dt.iread(files)).to_numpy().T.squeeze()
    elif zipfile:
        path = zipfile
        with ZipFile(path) as zf:
            files = list(map(zf.read, filter(lambda file: file.endswith('.txt') and ('/' not in file or recursive), zf.namelist())))
            return dt.rbind(dt.iread(files)).to_numpy().T.squeeze()


def load_data_with_metadata(path: Union[str, bytes, list], recursive: bool = False, max_workers=None, **kwargs) -> pd.DataFrame:
    """
    Load data and metadata from text files.

    Args:
        path (str): directory of files, zip file, or txt file
        recursive (bool, optional): read txt files in folder recursively
        max_workers (int, optional): maximum number of processes that can be used

    Returns:
        out (DataFrame): File path, data read from the text files and unix time.
    """
    if isinstance(path, str):
        if path.endswith('.txt'):
            return pd.DataFrame([[path, np.loadtxt(path, unpack=True), os.path.getmtime(path)]], columns=['path', 'data', 'time'])
        elif path.endswith('.tdms'):
            with TdmsFile.read(path) as f:
                return pd.concat([pd.DataFrame([[g.name, g.as_dataframe().values.T, g.channels()[0].properties['wf_start_time']]], columns=['path', 'data', 'time']) for g in f.groups()], axis=0)
        elif path.endswith('zip'):
            with concurrent.futures.ProcessPoolExecutor(max_workers=max_workers) as executor:
                return executor.submit(_load_data_with_metadata, zipfile=path, recursive=recursive, **kwargs).result()
        elif os.path.isdir(path):
            with concurrent.futures.ProcessPoolExecutor(max_workers=max_workers) as executor:
                return executor.submit(_load_data_with_metadata, folder=path, recursive=recursive, **kwargs).result()
    elif isinstance(path, list):
        return pd.concat(map(lambda path: load_data_with_metadata(path, recursive, max_workers, **kwargs), path), axis=0)


def _load_data_with_metadata(folder: str = None, zipfile: str = None, recursive: bool = False, **kwargs) -> pd.DataFrame:
    # use subprocess to save memory usage
    if folder:
        path = folder
        df = pd.DataFrame()
<<<<<<< HEAD
        df['path'] = list(map(lambda f: os.path.join(path, f), glob.glob(os.path.join(path, '**/*.txt'), recursive=True) if recursive else glob.glob(os.path.join(path, '*.txt'), recursive=False)))
        df['data'] = df['path'].apply(lambda f: dt.rbind(dt.iread(f)).to_numpy().T.squeeze())
=======
        df['path'] = list(map(lambda f: os.path.join(path, f), glob.glob('**/*.txt', root_dir=path, recursive=True) if recursive else glob.glob('*.txt', root_dir=path, recursive=False)))
        df['data'] = df['path'].apply(lambda f: dt.fread(f).to_numpy().T.squeeze())
>>>>>>> fd66dcb0
        df['time'] = df['path'].apply(os.path.getmtime)
        return df[['path', 'data', 'time']]
    elif zipfile:
        path = zipfile
        df = pd.DataFrame()
        with ZipFile(path) as zf:
            df['path'] = list(filter(lambda file: file.endswith('.txt') and ('/' not in file or recursive), zf.namelist()))
            df['data'] = df['path'].apply(lambda f: dt.fread(zf.read(f)).to_numpy().T.squeeze())
            df['time'] = df['path'].apply(lambda f: pd.Timestamp(*zf.getinfo(f).date_time).timestamp())
        return df[['path', 'data', 'time']]


class Hist1D:
    """
    1D histogram

    Args:
        xlim (tuple): max and min value of x
        num_bin (float): number of bins
        x_scale (str): linear or log scale of x axis

    Attributes:
        trace (int): number of traces
        bins (ndarray): 1D array of bin edges
        height (ndarray): height of the histogram
        fig (Figure): plt.Figure object
        ax (Axes): plt.Axes object
        plot (StepPatch): 1D histogram container
    """

    def __init__(self, xlim: tuple, num_x_bin: int, xscale: Literal['linear', 'log'] = 'linear', figsize: tuple = None, **kwargs) -> None:
        self.x_min, self.x_max = sorted(xlim)
        self.x_bins = np.linspace(self.x_min, self.x_max, num_x_bin + 1) if xscale == 'linear' else np.logspace(np.log10(self.x_min), np.log10(self.x_max), num_x_bin + 1) if xscale == 'log' else None
        self.height, *_ = np.histogram([], self.x_bins)
        self.trace = 0
        self.xscale = xscale
        self.fig, self.ax = plt.subplots(figsize=figsize) if figsize else plt.subplots()
        self.plot = self.ax.stairs(np.zeros(self.x_bins.size - 1), self.x_bins, fill=True)
        self.ax.set_xlim(self.x_min, self.x_max)
        self.ax.set_xscale(xscale)
        self.ax.grid(visible=True, which='major')
        self.x = np.sqrt(self.x_bins[1:] * self.x_bins[:-1]) if xscale == 'log' else (self.x_bins[1:] + self.x_bins[:-1]) / 2

    @property
    def height_per_trace(self):
        """ndarray: histogram height divided by number of traces"""
        return self.height / self.trace

    def add_data(self, x: np.ndarray, set_ylim: bool = True, **kwargs) -> None:
        """
        Add data into histogram

        Args:
            x (ndarray): 2D array with shape (trace, length)
            set_ylim (bool, optional): set largest y as y max
        """
        self.trace = self.trace + x.shape[0]
        self.height = self.height + np.histogram(x, self.x_bins)[0]
        height_per_trace = self.height_per_trace
        self.plot.set_data(height_per_trace)
        if set_ylim:
            self.ax.set_ylim(0, height_per_trace.max())

    def clear_data(self):
        self.trace = 0
        self.height.fill(0)
        self.plot.set_data(self.height)

    def fitting(self, x_range: list = [-np.inf, np.inf], p0: list = None, bounds: list = None) -> tuple:
        """
        Args:
            x_range (list, optional): x range used to fit with height_per_trace, always in linear scale
            p0 (list, optional): Initial guess for the parameters in multi_gaussian function, use log scale if xscale=='log'
            bounds (list, optional): Lower and upper bounds on parameters

        Returns:
            tuple[ndarray, ndarray]: return fitting values and its parameters
        """
        f = np.where((self.x > min(x_range)) & (self.x < max(x_range)))
        x = self.x if self.xscale == 'linear' else np.log10(self.x)
        param = scipy.optimize.curve_fit(multi_gaussian, x[f], self.height_per_trace[f], p0=p0 or [1, 0, 1], bounds=bounds or [[0, -np.inf, 0], [np.inf, np.inf, np.inf]])[0]
        return multi_gaussian(x, *param), param

    def plot_fitting(self, x_range: list = [-np.inf, np.inf], p0: list = None, bounds: list = None, *args, **kwargs):
        fit, param = self.fitting(x_range, p0, bounds)
        return self.ax.plot(self.x, fit, *args, **kwargs), param


class Hist2D:
    """
    2D histogram

    Args:
        xlim (tuple): max and min value of x
        ylim (tuple): max and min value of y
        num_x_bin (float): number of x bins
        num_y_bin (float): number of y bins
        xscale (str): linear or log scale of x axis
        yscale (str): linear or log scale of y axis

    Attributes:
        trace (int): number of traces
        x_bins (ndarray): 1D array of x bin edges
        y_bins (ndarray): 1D array of y bin edges
        height (ndarray): height of the histogram
        fig (Figure): plt.Figure object
        ax (Axes): plt.Axes object
        plot (StepPatch): 1D histogram container
    """

    def __init__(self, xlim: tuple, ylim: tuple, num_x_bin: int, num_y_bin: int, xscale: Literal['linear', 'log'] = 'linear', yscale: Literal['linear', 'log'] = 'linear', figsize: tuple = None, **kwargs) -> None:
        (self.x_min, self.x_max), (self.y_min, self.y_max) = sorted(xlim), sorted(ylim)
        self.x_bins = np.linspace(self.x_min, self.x_max, num_x_bin + 1) if xscale == 'linear' else np.logspace(np.log10(self.x_min), np.log10(self.x_max), num_x_bin + 1) if xscale == 'log' else None
        self.y_bins = np.linspace(self.y_min, self.y_max, num_y_bin + 1) if yscale == 'linear' else np.logspace(np.log10(self.y_min), np.log10(self.y_max), num_y_bin + 1) if yscale == 'log' else None
        self.height = np.histogram2d([], [], (self.x_bins, self.y_bins))[0]
        self.trace = 0
        self.xscale = xscale
        self.yscale = yscale
        self.fig, self.ax = plt.subplots(figsize=figsize) if figsize else plt.subplots()
        self.plot = self.ax.pcolormesh(self.x_bins, self.y_bins, np.zeros((self.y_bins.size - 1, self.x_bins.size - 1)), cmap=cmap, vmin=0)
        self.ax.set_xlim(self.x_min, self.x_max)
        self.ax.set_ylim(self.y_min, self.y_max)
        self.ax.set_xscale(xscale)
        self.ax.set_yscale(yscale)
        self.colorbar = self.fig.colorbar(self.plot, ax=self.ax, shrink=0.5)
        self.x = np.sqrt(self.x_bins[1:] * self.x_bins[:-1]) if xscale == 'log' else (self.x_bins[1:] + self.x_bins[:-1]) / 2
        self.y = np.sqrt(self.y_bins[1:] * self.y_bins[:-1]) if yscale == 'log' else (self.y_bins[1:] + self.y_bins[:-1]) / 2

    @property
    def height_per_trace(self):
        """ndarray: histogram height divided by trace"""
        return self.height / self.trace

    def add_data(self, x: np.ndarray, y: np.ndarray, set_clim: bool = True, **kwargs) -> None:
        """
        Add data into histogram

        Args:
            x (ndarray): 2D x array with shape (trace, length)
            y (ndarray): 2D y array with shape (trace, length)
            set_clim (bool, optional): set largest z as z max
        """
        self.trace = self.trace + x.shape[0]
        self.height = self.height + np.histogram2d(x.ravel(), y.ravel(), (self.x_bins, self.y_bins))[0]
        height_per_trace = self.height_per_trace
        self.plot.set_array(height_per_trace.T)
        if set_clim:
            self.plot.set_clim(0, height_per_trace.max())

    def clear_data(self):
        self.trace = 0
        self.height.fill(0)
        self.plot.set_array(self.height.T)

    def set_cmap(self, cmap):
        """
        Args:
            cmap (LinearSegmentedColormap | dict): 
                {
                    'red':   [[0, 1, 1], [0.05, 0, 0], [0.1, 0, 0], [0.15, 1, 1], [0.3, 1, 1], [1, 1, 1]],
                    'green': [[0, 1, 1], [0.05, 0, 0], [0.1, 1, 1], [0.15, 1, 1], [0.3, 0, 0], [1, 0, 0]],
                    'blue':  [[0, 1, 1], [0.05, 1, 1], [0.1, 0, 0], [0.15, 0, 0], [0.3, 0, 0], [1, 1, 1]]
                }
        """
        if isinstance(cmap, dict):
            cmap = matplotlib.colors.LinearSegmentedColormap('Cmap', segmentdata=cmap, N=256)
        self.plot.set_cmap(cmap)

    def fitting(self, axis: Literal['x', 'y'] = 'x', p0: list = None, bounds: list = None, sigma: float = 0):
        """
        Args:
            axis (str): Select the slice of axis, use y and height_per_trace to fit if axis=='x'
            p0 (list, optional): Initial guess for the parameters in gaussian function, use log scale if xscale=='log'
            bounds (list, optional): Lower and upper bounds on parameters
            sigma (float|list, optional): standard derivative

        Returns:
            ndarray: return fitting values for each x or y value
        """
        if axis == 'x':
            A, U, S = np.array([scipy.optimize.curve_fit(gaussian, self.y if self.yscale == 'linear' else np.log10(self.y), z, p0=p0 or [1, 0, 1], bounds=bounds or [[0, -np.inf, 0], [np.inf, np.inf, np.inf]])[0] for z in self.height_per_trace]).T
            return U + np.expand_dims(sigma, -1) * S if self.yscale == 'linear' else 10**(U + np.expand_dims(sigma, -1) * S)
        elif axis == 'y':
            A, U, S = np.array([scipy.optimize.curve_fit(gaussian, self.x if self.xscale == 'linear' else np.log10(self.x), z, p0=p0 or [1, 0, 1], bounds=bounds or [[0, -np.inf, 0], [np.inf, np.inf, np.inf]])[0] for z in self.height_per_trace.T]).T
            return U + np.expand_dims(sigma, -1) * S if self.xscale == 'linear' else 10**(U + np.expand_dims(sigma, -1) * S)

    def plot_fitting(self, axis: Literal['x', 'y'] = 'x', p0: list = None, bounds: list = None, sigma: float = 0, *args, **kwargs):
        fit = self.fitting(axis, p0, bounds, sigma)
        if axis == 'x':
            return self.ax.plot(self.x, fit.T, *args, **kwargs)
        elif axis == 'y':
            return self.ax.plot(self.y, fit.T, *args, **kwargs)<|MERGE_RESOLUTION|>--- conflicted
+++ resolved
@@ -150,13 +150,8 @@
     if folder:
         path = folder
         df = pd.DataFrame()
-<<<<<<< HEAD
         df['path'] = list(map(lambda f: os.path.join(path, f), glob.glob(os.path.join(path, '**/*.txt'), recursive=True) if recursive else glob.glob(os.path.join(path, '*.txt'), recursive=False)))
-        df['data'] = df['path'].apply(lambda f: dt.rbind(dt.iread(f)).to_numpy().T.squeeze())
-=======
-        df['path'] = list(map(lambda f: os.path.join(path, f), glob.glob('**/*.txt', root_dir=path, recursive=True) if recursive else glob.glob('*.txt', root_dir=path, recursive=False)))
         df['data'] = df['path'].apply(lambda f: dt.fread(f).to_numpy().T.squeeze())
->>>>>>> fd66dcb0
         df['time'] = df['path'].apply(os.path.getmtime)
         return df[['path', 'data', 'time']]
     elif zipfile:
