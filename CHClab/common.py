--- conflicted
+++ resolved
@@ -112,18 +112,13 @@
     # use subprocess to save memory usage
     if folder:
         path = folder
-<<<<<<< HEAD
         files = list(map(lambda f: os.path.join(path, f), glob.glob(os.path.join(path, '**/*.txt'), recursive=True) if recursive else glob.glob(os.path.join(path, '*.txt'), recursive=False)))
-        return dt.rbind(dt.iread(files)).to_numpy().T.squeeze()
-=======
-        files = list(map(lambda f: os.path.join(path, f), glob.glob('**/*.txt', root_dir=path, recursive=True) if recursive else glob.glob('*.txt', root_dir=path, recursive=False)))
         try:
             import datatable as dt
             return dt.rbind(dt.iread(files)).to_numpy().T.squeeze()
         except ImportError:
             logging.warning('Module datatable was not found. Use pandas instead.')
             return np.concatenate(list(map(lambda f: pd.read_csv(f, sep=r",|;|\s+", dtype=np.float64, header=None).values.T.squeeze(), files)), axis=-1)
->>>>>>> 699596e9
     elif zipfile:
         path = zipfile
         with ZipFile(path) as zf:
@@ -173,18 +168,13 @@
     if folder:
         path = folder
         df = pd.DataFrame()
-<<<<<<< HEAD
         df['path'] = list(map(lambda f: os.path.join(path, f), glob.glob(os.path.join(path, '**/*.txt'), recursive=True) if recursive else glob.glob(os.path.join(path, '*.txt'), recursive=False)))
-        df['data'] = df['path'].apply(lambda f: dt.fread(f).to_numpy().T.squeeze())
-=======
-        df['path'] = list(map(lambda f: os.path.join(path, f), glob.glob('**/*.txt', root_dir=path, recursive=True) if recursive else glob.glob('*.txt', root_dir=path, recursive=False)))
         try:
             import datatable as dt
             df['data'] = df['path'].apply(lambda f: dt.fread(f).to_numpy().T.squeeze())
         except ImportError:
             logging.warning('Module datatable was not found. Use pandas instead.')
             df['data'] = df['path'].apply(lambda f: pd.read_csv(f, sep=r",|;|\s+", dtype=np.float64, header=None).values.T.squeeze())
->>>>>>> 699596e9
         df['time'] = df['path'].apply(os.path.getmtime)
         return df[['path', 'data', 'time']]
     elif zipfile:
@@ -275,12 +265,7 @@
         param = scipy.optimize.curve_fit(multi_gaussian, x[f], self.height_per_trace[f], p0=p0 or [1, 0, 1], bounds=bounds or [[0, -np.inf, 0], [np.inf, np.inf, np.inf]])[0]
         return multi_gaussian(x, *param), param
 
-<<<<<<< HEAD
-    def plot_fitting(self, x_range: list = [-np.inf, np.inf], p0: list = None, bounds: list = None, *args, **kwargs):
-        fit, param = self.fitting(x_range, p0, bounds)
-        return self.ax.plot(self.x, fit, *args, **kwargs), param
-=======
-    def plot_fitting(self, x_range: list[float, float] = [-np.inf, np.inf], p0: list = None, bounds: list = None, *args, **kwargs) -> tuple[np.ndarray, np.ndarray, list[matplotlib.lines.Line2D]]:
+    def plot_fitting(self, x_range: list = [-np.inf, np.inf], p0: list = None, bounds: list = None, *args, **kwargs) -> tuple:
         """
         Args:
             x_range (list, optional): x range used to fit with height_per_trace, always in linear scale
@@ -294,7 +279,6 @@
         """
         fit, params = self.fitting(x_range, p0, bounds)
         return fit, params, self.ax.plot(self.x, fit, *args, **kwargs)
->>>>>>> 699596e9
 
 
 class Hist2D:
@@ -377,11 +361,7 @@
             cmap = matplotlib.colors.LinearSegmentedColormap('Cmap', segmentdata=cmap, N=256)
         self.plot.set_cmap(cmap)
 
-<<<<<<< HEAD
-    def fitting(self, axis: Literal['x', 'y'] = 'x', p0: list = None, bounds: list = None, sigma: float = 0):
-=======
-    def fitting(self, axis: Literal['x', 'y'] = 'x', p0: list = None, bounds: list = None, sigma: float | list = 0, default_values: list[float] = [np.nan, np.nan, np.nan]) -> np.ndarray:
->>>>>>> 699596e9
+    def fitting(self, axis: Literal['x', 'y'] = 'x', p0: list = None, bounds: list = None, sigma: float  = 0, default_values: list = [np.nan, np.nan, np.nan]) -> np.ndarray:
         """
         Args:
             axis (str): Select the slice of axis, use y and height_per_trace to fit if axis=='x'
@@ -393,21 +373,6 @@
         Returns:
             ndarray: fitting results with shape (sigma.size or None, x.size or y.size)
         """
-<<<<<<< HEAD
-        if axis == 'x':
-            A, U, S = np.array([scipy.optimize.curve_fit(gaussian, self.y if self.yscale == 'linear' else np.log10(self.y), z, p0=p0 or [1, 0, 1], bounds=bounds or [[0, -np.inf, 0], [np.inf, np.inf, np.inf]])[0] for z in self.height_per_trace]).T
-            return U + np.expand_dims(sigma, -1) * S if self.yscale == 'linear' else 10**(U + np.expand_dims(sigma, -1) * S)
-        elif axis == 'y':
-            A, U, S = np.array([scipy.optimize.curve_fit(gaussian, self.x if self.xscale == 'linear' else np.log10(self.x), z, p0=p0 or [1, 0, 1], bounds=bounds or [[0, -np.inf, 0], [np.inf, np.inf, np.inf]])[0] for z in self.height_per_trace.T]).T
-            return U + np.expand_dims(sigma, -1) * S if self.xscale == 'linear' else 10**(U + np.expand_dims(sigma, -1) * S)
-
-    def plot_fitting(self, axis: Literal['x', 'y'] = 'x', p0: list = None, bounds: list = None, sigma: float = 0, *args, **kwargs):
-        fit = self.fitting(axis, p0, bounds, sigma)
-        if axis == 'x':
-            return self.ax.plot(self.x, fit.T, *args, **kwargs)
-        elif axis == 'y':
-            return self.ax.plot(self.y, fit.T, *args, **kwargs)
-=======
 
         def gaussian_fit(label, xdata, ydata, p0, bounds):
             try:
@@ -416,15 +381,14 @@
                 logging.warning(f'Least-square minimization failed at {axis}={label}')
                 return default_values
 
-        match axis:
-            case 'x':
-                A, U, S = np.array([gaussian_fit(self.x[ind], self.y if self.yscale == 'linear' else np.log10(self.y), z, p0=p0 or 0, bounds=bounds or [[0, -np.inf, 0], [np.inf, np.inf, np.inf]]) for ind, z in enumerate(self.height_per_trace)]).T
-                return U + np.expand_dims(sigma, -1) * S if self.yscale == 'linear' else 10**(U + np.expand_dims(sigma, -1) * S)
-            case 'y':
-                A, U, S = np.array([gaussian_fit(self.y[ind], self.x if self.xscale == 'linear' else np.log10(self.x), z, p0=p0 or 0, bounds=bounds or [[0, -np.inf, 0], [np.inf, np.inf, np.inf]]) for ind, z in enumerate(self.height_per_trace.T)]).T
-                return U + np.expand_dims(sigma, -1) * S if self.xscale == 'linear' else 10**(U + np.expand_dims(sigma, -1) * S)
-
-    def plot_fitting(self, axis: Literal['x', 'y'] = 'x', p0: list = None, bounds: list = None, sigma: float = 0, default_values: list[float] = [np.nan, np.nan, np.nan], *args, **kwargs) -> tuple[np.ndarray, list[matplotlib.lines.Line2D]]:
+        if axis == 'x':
+            A, U, S = np.array([gaussian_fit(self.x[ind], self.y if self.yscale == 'linear' else np.log10(self.y), z, p0=p0 or 0, bounds=bounds or [[0, -np.inf, 0], [np.inf, np.inf, np.inf]]) for ind, z in enumerate(self.height_per_trace)]).T
+            return U + np.expand_dims(sigma, -1) * S if self.yscale == 'linear' else 10**(U + np.expand_dims(sigma, -1) * S)
+        elif axis == 'y':
+            A, U, S = np.array([gaussian_fit(self.y[ind], self.x if self.xscale == 'linear' else np.log10(self.x), z, p0=p0 or 0, bounds=bounds or [[0, -np.inf, 0], [np.inf, np.inf, np.inf]]) for ind, z in enumerate(self.height_per_trace.T)]).T
+            return U + np.expand_dims(sigma, -1) * S if self.xscale == 'linear' else 10**(U + np.expand_dims(sigma, -1) * S)
+
+    def plot_fitting(self, axis: Literal['x', 'y'] = 'x', p0: list = None, bounds: list = None, sigma: float = 0, default_values: list = [np.nan, np.nan, np.nan], *args, **kwargs) -> tuple:
         """
         Args:
             axis (str): Select the slice of axis, use y and height_per_trace to fit if axis=='x'
@@ -438,9 +402,7 @@
             list: matplotlib Line2D objects
         """
         fit = self.fitting(axis, p0, bounds, sigma, default_values)
-        match axis:
-            case 'x':
-                return fit, self.ax.plot(self.x, fit.T, *args, **kwargs)
-            case 'y':
-                return fit, self.ax.plot(self.y, fit.T, *args, **kwargs)
->>>>>>> 699596e9
+        if axis == 'x':
+            return fit, self.ax.plot(self.x, fit.T, *args, **kwargs)
+        elif axis == 'y':
+            return fit, self.ax.plot(self.y, fit.T, *args, **kwargs)