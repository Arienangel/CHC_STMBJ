from .common import *


def extract_data(raw_data: Union[np.ndarray, str, list] = None,
                 upper: float = 1.45,
                 lower: float = -1.45,
                 length_segment: int = 1200,
                 num_segment: int = 1,
                 offset: list = [0, 0],
                 units: list = [1e-6, 1],
                 mode: Literal['gradient', 'height'] = 'height',
                 tolerance: int = 0,
                 *,
                 I_raw: np.array = None,
                 V_raw: np.array = None,
                 **kwargs):
    '''
    Extract traces from raw_data

    Args:
        raw_data (ndarray | str): 2D array (I, V) contains raw data, directory of files, zip file, or txt file
        height (float, optional): peak height of voltage
        length_segment (int, optional): length of one segment
        num_segment (int, oprional):numbber of segments
        offset (list, optional): length from first point to first peak and last point to last peak
        units (list, optional): default: (μA, V)
        mode (str, optional): method used to find peaks
        tolerance (int, optional): tolerance of length_segment (length_segment-tolerance~length_segment+tolerance)
        I_raw (ndarray, optional): raw current in 1D array
        V_raw (ndarray, optional): raw voltage in 1D array

    Returns:
        I (ndarray): current (A) in 2D array (#traces, length)
        V (ndarray): voltage (V) in 2D array (#traces, length)
    '''
    if raw_data is None: raw_data = np.stack([I_raw, V_raw])
    elif not isinstance(raw_data, np.ndarray): raw_data = load_data(raw_data, **kwargs)[::-1]
    I, V = raw_data * np.expand_dims(units, 1)
<<<<<<< HEAD
    if mode == 'gradient':
        peaks = scipy.signal.find_peaks(np.abs(np.gradient(np.gradient(V))), distance=length_segment / 4)[0]
    elif mode == 'height':
        peaks = np.concatenate([scipy.signal.find_peaks(V, height=upper, distance=length_segment / 4)[0], scipy.signal.find_peaks(-V, height=-lower, distance=length_segment / 4)[0]])
    start_seg = peaks[np.isin(peaks + length_segment, peaks)]
    if start_seg.size == 0: return np.zeros((2, 0, length_segment * num_segment + sum(offset)))
    V_seg = np.stack([V[i:i + length_segment] for i in start_seg])
    rm_idx = np.concatenate([scipy.signal.argrelmax(V_seg, axis=1)[0], scipy.signal.argrelmin(V_seg, axis=1)[0], np.where(V_seg.min(axis=1) > lower)[0], np.where(V_seg.max(axis=1) < upper)[0]])
    start_seg = np.delete(start_seg, rm_idx)
    if start_seg.size == 0: return np.zeros((2, 0, length_segment * num_segment + sum(offset)))
    end_seg = start_seg + length_segment
=======
    match mode:
        case 'gradient':
            peaks = scipy.signal.find_peaks(np.abs(np.gradient(np.gradient(V))), distance=length_segment / 4)[0]
        case 'height':
            peaks = np.concatenate([scipy.signal.find_peaks(V, height=upper, distance=length_segment / 4)[0], scipy.signal.find_peaks(-V, height=-lower, distance=length_segment / 4)[0]])
    start_seg_index = peaks[np.isin(peaks + length_segment, (peaks + np.expand_dims(np.arange(-tolerance, tolerance + 1), -1)).ravel())]
    if start_seg_index.size == 0: return np.zeros((2, 0, length_segment * num_segment + sum(offset)))
    V_seg = np.stack([V[i:i + length_segment] for i in start_seg_index])
    rm_start_seg_index = np.concatenate([scipy.signal.argrelmax(V_seg, axis=1)[0], scipy.signal.argrelmin(V_seg, axis=1)[0], np.where(V_seg.min(axis=1) > lower)[0], np.where(V_seg.max(axis=1) < upper)[0]])  # remove non-monotonically increasing/decreasing voltage
    start_seg_index = np.delete(start_seg_index, rm_start_seg_index)
    if start_seg_index.size == 0: return np.zeros((2, 0, length_segment * num_segment + sum(offset)))
    # segment
>>>>>>> ea26b2ff
    if num_segment == 1:
        return np.stack([[I[p - offset[0]:p + length_segment + offset[1]], V[p - offset[0]:p + length_segment + offset[1]]] for p in start_seg_index], axis=1)
    # fullcycle
    else:
        start_full_index = start_seg_index[np.isin(start_seg_index + length_segment * num_segment, (peaks + np.expand_dims(np.arange(-tolerance * num_segment, tolerance * num_segment + 1), -1)).ravel())]
        is_start_full_index = (np.isin(np.expand_dims(start_full_index, axis=1) + np.expand_dims((np.arange(num_segment) + 1) * length_segment, axis=0), (start_seg_index + length_segment + np.expand_dims(np.arange(-tolerance * num_segment, tolerance * num_segment + 1), -1)).ravel()).sum(axis=1)
                               == num_segment) & (start_full_index + length_segment * num_segment + offset[1] < I.size) & (start_full_index - offset[0] >= 0)
        if start_full_index[is_start_full_index].size == 0: return np.zeros((2, 0, length_segment * num_segment + sum(offset)))
        return np.stack([[I[p - offset[0]:p + length_segment * num_segment + offset[1]], V[p - offset[0]:p + length_segment * num_segment + offset[1]]] for p in start_full_index[is_start_full_index]], axis=1)


def noise_remove(I: np.ndarray, V: np.ndarray, V0: float = 0, dV: float = None, I_limit: float = None, **kwargs) -> tuple:
    '''
    Remove noise traces

    Args:
        I (ndarray): current (A) in 2D array (#traces, length)
        V (ndarray): voltage (V) in 2D array (#traces, length)
        V0, dV (float, optional): Remove traces that I.min() is not between V0±dV
        I_limit (float, optional): Remove traces that I.max() is greater than I_limit

    Returns:
        I (ndarray): current (A) in 2D array (#traces, length)
        V (ndarray): voltage (V) in 2D array (#traces, length)
    '''
    if V.ndim == 1:
        I = np.expand_dims(I, 0)
        V = np.expand_dims(V, 0)
    if dV:
        zero_point = np.diagonal(V[:, np.abs(I).argmin(axis=1)])
        f = np.abs(zero_point - V0) < dV
        I, V = I[f], V[f]
    if I_limit:
        f = np.where(np.abs(I).max(axis=1) < I_limit, True, False)
        I, V = I[f], V[f]
    return I, V


def zeroing(I: np.ndarray, V: np.ndarray, V0: float = 0, **kwargs) -> tuple:
    '''
    Set minimum current value at V=0

    Args:
        I (ndarray): current (A) in 2D array (#traces, length)
        V (ndarray): voltage (V) in 2D array (#traces, length)
        V0 (float): set I min to this V

    Returns:
        I (ndarray): current (A) in 2D array (#traces, length)
        V (ndarray): voltage (V) in 2D array (#traces, length)
    '''
    if V.ndim == 1:
        I = np.expand_dims(I, 0)
        V = np.expand_dims(V, 0)
    zero_point = np.diagonal(V[:, np.abs(I).argmin(axis=1)])
    return I, V - np.expand_dims(zero_point, axis=1) + V0


def split_scan_direction(I: np.ndarray, V: np.ndarray, **kwargs) -> tuple:
    '''
    Split voltage scanning direction

    Args:
        I (ndarray): current (A) in 2D array (#traces, length)
        V (ndarray): voltage (V) in 2D array (#traces, length)

    Returns:
        ascending (tuple):  tuple of current and ascending voltage
        descending (tuple):  tuple of current and descending voltage
    '''
    if V.ndim == 1:
        I = np.expand_dims(I, 0)
        V = np.expand_dims(V, 0)
    filter = np.where((V[:, -1] - V[:, 0]) > 0, True, False)
    ascending = I[filter], V[filter]
    descending = I[~filter], V[~filter]
    return ascending, descending


class Hist_GV(Hist2D):

    def __init__(self, xlim: tuple = (-1.5, 1.5), ylim: tuple = (1e-5, 1e-1), num_x_bin: float = 300, num_y_bin: float = 300, xscale: Literal['linear', 'log'] = 'linear', yscale: Literal['linear', 'log'] = 'log', xlabel: Literal['bias', 'wk'] = 'bias', **kwargs) -> None:
        super().__init__(xlim, ylim, num_x_bin, num_y_bin, xscale, yscale, **kwargs)
        self.ax.set_xlabel('$E_{%s}\/(V)$' % xlabel)
        self.ax.set_ylabel('Conductance ($G/G_0$)')
        self.colorbar.set_label('Count/trace')
        self.xlabel = xlabel

    def add_data(self, I: np.ndarray = None, V: np.ndarray = None, *, G: np.ndarray = None, Vbias: float | np.ndarray = None, **kwargs) -> None:
        """
        Add data into 2D histogram (GV)

        Args:
            I (ndarray): 2D I array with shape (trace, length)
            V (ndarray): 2D V array with shape (trace, length)
            G (ndarray, optional): 2D G array with shape (trace, length), this will ignore I
            Vbias (float|np.ndarray, optional): only used if x-axis is not Ebias
        """
        if G is None:
            if self.xlabel == 'bias': G = conductance(I, V)
            else: G = conductance(I, Vbias)
        super().add_data(V, np.abs(G), **kwargs)


class Hist_IV(Hist2D):

    def __init__(self, xlim: tuple = (-1.5, 1.5), ylim: tuple = (1e-11, 1e-5), num_x_bin: float = 300, num_y_bin: float = 300, xscale: Literal['linear', 'log'] = 'linear', yscale: Literal['linear', 'log'] = 'log', xlabel: Literal['bias', 'wk'] = 'bias', **kwargs) -> None:
        super().__init__(xlim, ylim, num_x_bin, num_y_bin, xscale, yscale, **kwargs)
        self.ax.set_xlabel('$E_{%s}\/(V)$' % xlabel)
        self.ax.set_ylabel('Current (A)')
        self.colorbar.set_label('Count/trace')

    def add_data(self, I: np.ndarray, V: np.ndarray, **kwargs) -> None:
        """
        Add data into 2D histogram (IV)

        Args:
            I (ndarray): 2D I array with shape (trace, length)
            V (ndarray): 2D V array with shape (trace, length)
        """
        super().add_data(V, np.abs(I), **kwargs)

    def add_contour_G(self, levels: np.ndarray = np.logspace(-6, -1, 6), colors='k', linestyles: Literal['solid', 'dashed', 'dashdot', 'dotted'] = 'dotted', fontsize=8, **kwargs):
        """
        Add conductance contour into 2D histogram (IV)

        Args:
            levels (ndarray)
            linestyles (str, optional): 'solid', 'dashed', 'dashdot', 'dotted'
            colors (str, optional)
            fontsize (str, optional)
        """
        x, y = np.meshgrid(self.x, self.y)
        z = np.abs(y / x / G0)
        if self.yscale == 'log':
            c = self.ax.contour(x, y, z, levels=levels, colors=colors, linestyles=linestyles)
            fmt = matplotlib.ticker.LogFormatterMathtext()
            fmt.create_dummy_axis()
            self.ax.clabel(c, c.levels, fmt=fmt, fontsize=fontsize, **kwargs)
        else:
            c = self.ax.contour(x, y, z, levels=levels, colors=colors, linestyles=linestyles)
            fmt = matplotlib.ticker.ScalarFormatter()
            fmt.create_dummy_axis()
            self.ax.clabel(c, c.levels, fmt=fmt, fontsize=fontsize, **kwargs)


class Hist_IVt(Hist2D):

    def __init__(self,
                 xlim: tuple = (0, 0.2),
                 y1lim: tuple = (1e-11, 1e-5),
                 y2lim: tuple = (-1.5, 1.5),
                 num_x_bin: float = 1000,
                 num_y1_bin: float = 300,
                 xscale: Literal['linear', 'log'] = 'linear',
                 y1scale: Literal['linear', 'log'] = 'log',
                 y2scale: Literal['linear', 'log'] = 'linear',
                 x_conversion: float = 40000,
                 xlabel: Literal['bias', 'wk'] = 'bias',
                 **kwargs) -> None:
        super().__init__(xlim, y1lim, num_x_bin, num_y1_bin, xscale, y1scale, **kwargs)
        self.colorbar.remove()
        self.ax2 = self.ax.twinx()
        self.plot2 = pd.Series()
        self.ax2.set_ylim(*sorted(y2lim))
        self.ax2.set_yscale(y2scale)
        self.ax.set_xlabel('Time (s)')
        self.ax.set_ylabel('Current (A)')
        self.ax2.set_ylabel('$E_{%s}\/(V)$' % xlabel)
        self.x_conversion = x_conversion

    def add_data(self, I: np.ndarray, V: np.ndarray, t: np.array = None, **kwargs) -> None:
        """
        Add data into 2D histogram (IVt)

        Args:
            I (ndarray): 2D I array with shape (trace, length)
            V (ndarray): 2D V array with shape (trace, length)
            t (ndarray, optional): 2D t array with shape (trace, length)
        """
        if t is None: t = np.mgrid[0:I.shape[0]:1, 0:I.shape[1]:1][1] / self.x_conversion
        elif t.ndim == 1: t = np.tile(t, (I.shape[0], 1))
        super().add_data(t, np.abs(I), **kwargs)
        V = pd.Series(list(V)).drop_duplicates()
        V_new = V[~V.isin(self.plot2)]
        if V_new.size > 0:
            self.ax2.plot(t[0], np.stack(V_new).T, color='black', linewidth=0.5)
            self.plot2 = pd.concat([self.plot2, V_new])


class Hist_GVt(Hist2D):

    def __init__(self,
                 xlim: tuple[float, float] = (0, 0.2),
                 y1lim: tuple[float, float] = (1e-5, 1e-1),
                 y2lim: tuple[float, float] = (-1.5, 1.5),
                 num_x_bin: float = 1000,
                 num_y1_bin: float = 300,
                 xscale: Literal['linear', 'log'] = 'linear',
                 y1scale: Literal['linear', 'log'] = 'log',
                 y2scale: Literal['linear', 'log'] = 'linear',
                 x_conversion: float = 40000,
                 xlabel: Literal['bias', 'wk'] = 'bias',
                 **kwargs) -> None:
        super().__init__(xlim, y1lim, num_x_bin, num_y1_bin, xscale, y1scale, **kwargs)
        self.colorbar.remove()
        self.ax2 = self.ax.twinx()
        self.plot2 = pd.Series()
        self.ax2.set_ylim(*sorted(y2lim))
        self.ax2.set_yscale(y2scale)
        self.ax.set_xlabel('Time (s)')
        self.ax.set_ylabel('Conductance ($G/G_0$)')
        self.ax2.set_ylabel('$E_{%s}\/(V)$' % xlabel)
        self.x_conversion = x_conversion
        self.xlabel = xlabel

    def add_data(self, I: np.ndarray = None, V: np.ndarray = None, t: np.array = None, *, G: np.ndarray = None, Vbias: float | np.ndarray = None, **kwargs) -> None:
        """
        Add data into 2D histogram (GVt)

        Args:
            I (ndarray): 2D I array with shape (trace, length)
            V (ndarray): 2D V array with shape (trace, length)
            t (ndarray, optional): 2D t array with shape (trace, length)
            G (ndarray, optional): 2D G array with shape (trace, length), this will ignore I
            Vbias (float|np.ndarray, optional): only used if x-axis is not Ebias
        """
        if G is None:
            if self.xlabel == 'bias': G = conductance(I, V)
            else: G = conductance(I, Vbias)
        if t is None: t = np.mgrid[0:G.shape[0]:1, 0:G.shape[1]:1][1] / self.x_conversion
        elif t.ndim == 1: t = np.tile(t, (G.shape[0], 1))
        super().add_data(t, np.abs(G), **kwargs)
        V = pd.Series(list(V)).drop_duplicates()
        V_new = V[~V.isin(self.plot2)]
        if V_new.size > 0:
            self.ax2.plot(t[0], np.stack(V_new).T, color='black', linewidth=0.5)
            self.plot2 = pd.concat([self.plot2, V_new])<|MERGE_RESOLUTION|>--- conflicted
+++ resolved
@@ -36,24 +36,10 @@
     if raw_data is None: raw_data = np.stack([I_raw, V_raw])
     elif not isinstance(raw_data, np.ndarray): raw_data = load_data(raw_data, **kwargs)[::-1]
     I, V = raw_data * np.expand_dims(units, 1)
-<<<<<<< HEAD
     if mode == 'gradient':
         peaks = scipy.signal.find_peaks(np.abs(np.gradient(np.gradient(V))), distance=length_segment / 4)[0]
     elif mode == 'height':
         peaks = np.concatenate([scipy.signal.find_peaks(V, height=upper, distance=length_segment / 4)[0], scipy.signal.find_peaks(-V, height=-lower, distance=length_segment / 4)[0]])
-    start_seg = peaks[np.isin(peaks + length_segment, peaks)]
-    if start_seg.size == 0: return np.zeros((2, 0, length_segment * num_segment + sum(offset)))
-    V_seg = np.stack([V[i:i + length_segment] for i in start_seg])
-    rm_idx = np.concatenate([scipy.signal.argrelmax(V_seg, axis=1)[0], scipy.signal.argrelmin(V_seg, axis=1)[0], np.where(V_seg.min(axis=1) > lower)[0], np.where(V_seg.max(axis=1) < upper)[0]])
-    start_seg = np.delete(start_seg, rm_idx)
-    if start_seg.size == 0: return np.zeros((2, 0, length_segment * num_segment + sum(offset)))
-    end_seg = start_seg + length_segment
-=======
-    match mode:
-        case 'gradient':
-            peaks = scipy.signal.find_peaks(np.abs(np.gradient(np.gradient(V))), distance=length_segment / 4)[0]
-        case 'height':
-            peaks = np.concatenate([scipy.signal.find_peaks(V, height=upper, distance=length_segment / 4)[0], scipy.signal.find_peaks(-V, height=-lower, distance=length_segment / 4)[0]])
     start_seg_index = peaks[np.isin(peaks + length_segment, (peaks + np.expand_dims(np.arange(-tolerance, tolerance + 1), -1)).ravel())]
     if start_seg_index.size == 0: return np.zeros((2, 0, length_segment * num_segment + sum(offset)))
     V_seg = np.stack([V[i:i + length_segment] for i in start_seg_index])
@@ -61,7 +47,6 @@
     start_seg_index = np.delete(start_seg_index, rm_start_seg_index)
     if start_seg_index.size == 0: return np.zeros((2, 0, length_segment * num_segment + sum(offset)))
     # segment
->>>>>>> ea26b2ff
     if num_segment == 1:
         return np.stack([[I[p - offset[0]:p + length_segment + offset[1]], V[p - offset[0]:p + length_segment + offset[1]]] for p in start_seg_index], axis=1)
     # fullcycle
@@ -150,7 +135,7 @@
         self.colorbar.set_label('Count/trace')
         self.xlabel = xlabel
 
-    def add_data(self, I: np.ndarray = None, V: np.ndarray = None, *, G: np.ndarray = None, Vbias: float | np.ndarray = None, **kwargs) -> None:
+    def add_data(self, I: np.ndarray = None, V: np.ndarray = None, *, G: np.ndarray = None, Vbias: np.ndarray = None, **kwargs) -> None:
         """
         Add data into 2D histogram (GV)
 
@@ -255,9 +240,9 @@
 class Hist_GVt(Hist2D):
 
     def __init__(self,
-                 xlim: tuple[float, float] = (0, 0.2),
-                 y1lim: tuple[float, float] = (1e-5, 1e-1),
-                 y2lim: tuple[float, float] = (-1.5, 1.5),
+                 xlim: tuple = (0, 0.2),
+                 y1lim: tuple = (1e-5, 1e-1),
+                 y2lim: tuple = (-1.5, 1.5),
                  num_x_bin: float = 1000,
                  num_y1_bin: float = 300,
                  xscale: Literal['linear', 'log'] = 'linear',
@@ -278,7 +263,7 @@
         self.x_conversion = x_conversion
         self.xlabel = xlabel
 
-    def add_data(self, I: np.ndarray = None, V: np.ndarray = None, t: np.array = None, *, G: np.ndarray = None, Vbias: float | np.ndarray = None, **kwargs) -> None:
+    def add_data(self, I: np.ndarray = None, V: np.ndarray = None, t: np.array = None, *, G: np.ndarray = None, Vbias: np.ndarray = None, **kwargs) -> None:
         """
         Add data into 2D histogram (GVt)
 
